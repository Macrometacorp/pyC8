from __future__ import absolute_import, unicode_literals

import json

import requests

import c8.constants as constants
from c8.exceptions import (
    C8AuthenticationError,
    C8TenantNotFoundError,
    C8TokenNotFoundError,
)
from c8.http import DefaultHTTPClient

__all__ = ["Connection"]


class Connection(object):
    """HTTP connection to specific C8 tenant.

    :param url: C8Db base URL.
    :type url: str | unicode
    :param fabric: Fabric name.
    :type fabric: str | unicode
    :param username: Username.
    :type username: str | unicode
    :param password: Password.
    :type password: str | unicode
    :param http_client: User-defined HTTP client.
    :type http_client: c8.http.HTTPClient
    :param is_fabric: Whether this a DB or streams call.
                      Anything other than streams is a DB call.
    :type is_fabric: bool
    """

    def __init__(self, url, email, password, token, apikey, http_client):
        self.url = url
        self._tenant_name = ""
        self._fabric_name = constants.FABRIC_DEFAULT
        self._email = email
        self._password = password
        self._http_client = http_client or DefaultHTTPClient()
        self._token = token
        self._apikey = apikey
        self._header = ""

<<<<<<< HEAD
        # Construct the URL prefix in the required format.
        # if not fabric_name:
        #    self._fabric_name = constants.DB_DEFAULT
        # else:
        #    self._fabric_name = fabric_name
        if self._token is not None:
=======
        if self._token != None:
>>>>>>> 223a4736
            self._auth_token = self._token

        if self._apikey is not None:
            self._auth_token = self._apikey

        if self._email != "" and password != "":
            self._auth_token, self._tenant_name = self._get_auth_token()
            self._header = {"Authorization": "Bearer " + self._auth_token}

        if self._tenant_name == "" and self._token is not None:
            headers = {"Authorization": "Bearer " + self._auth_token}
            self._header = headers

            tenurl = self.url + "/_api/user"
            response = requests.get(url=tenurl, headers=headers)
            if response.status_code == 200:
                body = json.loads(response.text)
                self._tenant_name = body["result"][0]["tenant"]

        if self._tenant_name == "" and self._apikey is not None:
            headers = {"Authorization": "apikey " + self._auth_token}
            self._header = headers
            tenurl = self.url + "/_api/user"
            response = requests.get(url=tenurl, headers=headers)
            if response.status_code == 200:
                body = json.loads(response.text)
                self._tenant_name = body["result"][0]["tenant"]

<<<<<<< HEAD
        # self._url_prefix = '{}/_tenant/{}/_fabric/{}'.format(
        #    url, self._tenant_name, self._fabric_name)

        self._url_prefix = "{}/_fabric/{}/_api".format(url, self._fabric_name)
=======
        self._url_prefix = '{}/_fabric/{}/_api'.format(
          url, self._fabric_name)

>>>>>>> 223a4736

        # TODO : Handle the functions side of things

    def _get_auth_token(self):
        data = {
            "email": self._email,
            "password": self._password,
        }
        data = json.dumps(data)
        url = self.url + "/_open/auth"
        response = requests.post(url, data=data)
        if response.status_code == 200:
            body = json.loads(response.text)
            tenant = body.get("tenant")
            token = body.get("jwt")
            if not tenant:
                raise C8TenantNotFoundError(
                    "Failed to get Tenant Name for URL: {} and Email: {}".format(
                        self.url, self._email
                    )
                )
            if not token:
                raise C8TokenNotFoundError(
                    "Failed to get Authentication Token for URL: {} Tenant: {} and Email: {}".format(
                        self.url, self.tenant_name, self._email
                    )
                )
        else:
            raise C8AuthenticationError(
                "Failed to Authenticate the C8DB user for URL: {} and Email: {}. Error: {}".format(
                    self.url, self._email, response.text
                )
            )
        return token, tenant

    @property
    def headers(self):
        return self._header

    @property
    def url_prefix(self):
        """Return the C8 URL prefix (base URL + tenant name).

        :returns: C8 URL prefix.
        :rtype: str | unicode
        """
        return self._url_prefix

    @property
    def username(self):
        """Return the username.

        :returns: Username.
        :rtype: str | unicode
        """
        return self._username

    @property
    def tenant_name(self):
        """Return the tenant name.

        :returns: tenant name.
        :rtype: str | unicode
        """
        return self._tenant_name

    @property
    def fabric_name(self):
        """Return the DB name if it was called from the DB class

        :returns:  DB name.
        :rtype: str | unicode
        """
        return self._fabric_name

    def set_fabric_name(self, new_fabric_name):
        self._fabric_name = new_fabric_name

    def set_url_prefix(self, new_prefix):
        """
        Set the URL prefix to the new prefix,
        returns (old_prefix,new_prefix) so it can be tracked.
        """
        self._url_prefix = new_prefix
        # return old_prefix, self._url_prefix

    def send_request(self, request, custom_prefix=None):
        """Send an HTTP request to C8 server.

        :param request: HTTP request.
        :type request: c8.request.Request
        :param custom_prefix: Custom url-path value
        :type custom_prefix: str
        :return: HTTP response.
        :rtype: c8.response.Response
        """
        # Below line is a debug to show what the full request URL is.
        # Useful in testing multitenancy API calls
        # if '_tenant' in request.endpoint and '_fabric' in request.endpoint:
        if "/_fabric" in request.endpoint:
            find_url = self._url_prefix.find("/_fabric")
            url = self._url_prefix[0:find_url]
            final_url = url + request.endpoint
        else:
            if custom_prefix is not None:
                final_url = self.url + custom_prefix + request.endpoint
            else:
                final_url = self._url_prefix + request.endpoint

        headers = request.headers

        if self._token is not None:
            headers["Authorization"] = "bearer " + self._auth_token

        elif self._apikey is not None:
            headers["Authorization"] = "apikey " + self._auth_token

        elif self._token is None and self._apikey is None:
            headers["Authorization"] = "bearer " + self._auth_token

        self._header = headers
        return self._http_client.send_request(
            method=request.method,
            url=final_url,
            params=request.params,
            data=request.data,
            headers=headers,
        )


class TenantConnection(Connection):
    """Tenant Connection wrapper.

    :param connection: HTTP connection.
    :type connection: c8.connection.Connection
    """

    def __init__(self, url, email, password, token, apikey, http_client):

        super(TenantConnection, self).__init__(
            url=url,
            email=email,
            password=password,
            token=token,
            apikey=apikey,
            http_client=http_client,
        )
        self._fqfabric_name = self._tenant_name + "." + self._fabric_name

    def __repr__(self):
        return "<TenantConnection {}>".format(self._fqfabric_name)

    @property
    def fqfabric_name(self):
        """Return the fully qualified (i.e with tenant) fabric name.

        :returns: Tenant name.
        :rtype: str | unicode
        """
        return self._fqfabric_name


# class FabricConnection(Connection):
#     """Fabric Connection wrapper.

#     :param connection: HTTP connection.
#     :type connection: c8.connection.Connection
#     """

#     def __init__(self, url, stream_port, tenant, fabric, email, password,
#                  http_client):
#         super(FabricConnection, self).__init__(url, tenant, fabric, email,
#                                                password, http_client, True)
#         self._fabric_name = fabric
#         self.stream_port = stream_port

#     def __repr__(self):
#         return '<FabricConnection {}>'.format(self._fabric_name)

#     @property
#     def fabric_name(self):
#         """Return the fabric name.

#         :returns: Fabric name.
#         :rtype: str | unicode
#         """
#         return self._fabric_name<|MERGE_RESOLUTION|>--- conflicted
+++ resolved
@@ -44,16 +44,12 @@
         self._apikey = apikey
         self._header = ""
 
-<<<<<<< HEAD
         # Construct the URL prefix in the required format.
         # if not fabric_name:
         #    self._fabric_name = constants.DB_DEFAULT
         # else:
         #    self._fabric_name = fabric_name
         if self._token is not None:
-=======
-        if self._token != None:
->>>>>>> 223a4736
             self._auth_token = self._token
 
         if self._apikey is not None:
@@ -82,16 +78,12 @@
                 body = json.loads(response.text)
                 self._tenant_name = body["result"][0]["tenant"]
 
-<<<<<<< HEAD
+
         # self._url_prefix = '{}/_tenant/{}/_fabric/{}'.format(
         #    url, self._tenant_name, self._fabric_name)
 
         self._url_prefix = "{}/_fabric/{}/_api".format(url, self._fabric_name)
-=======
-        self._url_prefix = '{}/_fabric/{}/_api'.format(
-          url, self._fabric_name)
-
->>>>>>> 223a4736
+
 
         # TODO : Handle the functions side of things
 
