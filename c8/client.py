--- conflicted
+++ resolved
@@ -3,11 +3,7 @@
 from c8 import constants
 from c8.connection import TenantConnection
 from c8.plan.plan_interface import PlanInterface
-<<<<<<< HEAD
-=======
 from c8.billing.billing_interface import BillingInterface
-from c8.tenant import Tenant
->>>>>>> 223a4736
 from c8.redis.redis_commands import RedisCommands
 from c8.tenant import Tenant
 from c8.version import __version__
