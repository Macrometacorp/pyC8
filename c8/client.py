from __future__ import absolute_import, unicode_literals

from c8.connection import TenantConnection
from c8.fabric import StandardFabric
from c8.tenant import Tenant
from c8.exceptions import ServerConnectionError
from c8.version import __version__
from c8 import constants

__all__ = ['C8Client']


class C8Client(object):
    """C8Db client.

    :param protocol: Internet transfer protocol (default: "http").
    :type protocol: str | unicode
    :param host: C8Db host (default: "127.0.0.1").
    :type host: str | unicode
    :param port: C8Db port (default: 8529).
    :type port: int
    :param http_client: User-defined HTTP client.
    :type http_client: c8.http.HTTPClient
    """

    def __init__(self, protocol="http", host='127.0.0.1', port=80,
                 geofabric="_system", stream_port=constants.STREAM_PORT,
                 email=None, password=None,  http_client=None, token=None, apikey=None):

        self._protocol = protocol.strip('/')
        self._host = host.strip('/')
        self._port = int(port)
        self._email = email
        self._password = password
        self._fabricname = geofabric
        self._token = token
        self._apikey = apikey
        if self._protocol == 'https':
            self._port = 443
        self._stream_port = int(stream_port)
        if "api-" in self.host:
            self._url = '{}://{}:{}'.format(self._protocol,
                                            self.host, self.port)
        else:
            self._url = '{}://api-{}:{}'.format(
                self._protocol, self.host, self.port)
        self._http_client = http_client

        if self._email and self._password:
            self._tenant = self.tenant(
                email=self._email, password=self._password)
            self._fabric = self._tenant.useFabric(self._fabricname)

        if self._token:
            self._tenant = self.tenant(token=self._token)
            self._fabric = self._tenant.useFabric(self._fabricname)

        if self._apikey:
            self._tenant = self.tenant(apikey=self._apikey)
            self._fabric = self._tenant.useFabric(self._fabricname)

        if self._fabric:
            self._search = self._fabric.search()

    def __repr__(self):
        return '<C8Client {}>'.format(self._url)

    @property
    def version(self):
        """Return the client version.

        :returns: Client version.
        :rtype: str | unicode
        """
        return __version__

    @property
    def protocol(self):
        """Return the internet transfer protocol (e.g. "http").

        :returns: Internet transfer protocol.
        :rtype: str | unicode
        """
        return self._protocol

    @property
    def host(self):
        """Return the C8Db host.

        :returns: C8Db host.
        :rtype: str | unicode
        """
        return self._host

    @property
    def port(self):
        """Return the C8Db port.

        :returns: C8Db port.
        :rtype: int
        """
        return self._port

    @property
    def base_url(self):
        """Return the C8Db base URL.

        :returns: C8Db base URL.
        :rtype: str | unicode
        """
        return self._url

    def tenant(self, email='', password='', verify=False, token=None, apikey=None):
        """Connect to a fabric and return the fabric API wrapper.

        :param email: Email for basic authentication.
        :type email: str | unicode
        :param password: Password for basic authentication.
        :type password: str | unicode
        :param verify: Verify the connection by sending a test request.
        :type verify: bool
        :returns: Standard fabric API wrapper.
        :rtype: c8.fabric.StandardFabric
        :raise c8.exceptions.ServerConnectionError: If **verify** was set
            to True and the connection to C8Db fails.
        """
        connection = TenantConnection(url=self._url,
                                      email=email,
                                      password=password,
                                      token=token,
                                      apikey=apikey,
                                      http_client=self._http_client)
        tenant = Tenant(connection)

        # TODO : handle verify

        return tenant

    # Reducing steps

    # client.get_fabric_details
    def get_fabric_details(self):
        return self._fabric.fabrics_detail()

    # client.collection

    def collection(self, collection_name):
        return self._fabric.collection(collection_name)

    # client.create_collection
    def create_collection(self,
                          name,
                          sync=False,
                          edge=False,
                          user_keys=True,
                          key_increment=None,
                          key_offset=None,
                          key_generator='traditional',
                          shard_fields=None,
                          index_bucket_count=None,
                          sync_replication=None,
                          enforce_replication_factor=None,
                          spot_collection=False,
                          local_collection=False,
                          is_system=False,
                          stream=False
                          ):
        """Create a new collection.

        :param name: Collection name.
        :type name: str | unicode
        :param sync: If set to True, document operations via the collection
            will block until synchronized to disk by default.
        :type sync: bool
        :param edge: If set to True, an edge collection is created.
        :type edge: bool
        :param key_generator: Used for generating document keys. Allowed values
            are "traditional" or "autoincrement".
        :type key_generator: str | unicode
        :param user_keys: If set to True, users are allowed to supply document
            keys. If set to False, the key generator is solely responsible for
            supplying the key values.
        :type user_keys: bool
        :param key_increment: Key increment value. Applies only when value of
            **key_generator** is set to "autoincrement".
        :type key_increment: int
        :param key_offset: Key offset value. Applies only when value of
            **key_generator** is set to "autoincrement".
        :type key_offset: int
        :param shard_fields: Field(s) used to determine the target shard.
        :type shard_fields: [str | unicode]
        :param index_bucket_count: Number of buckets into which indexes using
            hash tables are split. The default is 16, and this number has to be
            a power of 2 and less than or equal to 1024. For large collections,
            one should increase this to avoid long pauses when the hash table
            has to be initially built or re-sized, since buckets are re-sized
            individually and can be initially built in parallel. For instance,
            64 may be a sensible value for 100 million documents.
        :type index_bucket_count: int
        :param sync_replication: If set to True, server reports success only
            when collection is created in all replicas. You can set this to
            False for faster server response, and if full replication is not a
            concern.
        :type sync_replication: bool
        :param enforce_replication_factor: Check if there are enough replicas
            available at creation time, or halt the operation.
        :type enforce_replication_factor: bool
        :param spot_collection: If True, it is a spot collection
        :type spot_collection: bool
        :param is_system: If True, able to create system collections
        :type is_system: bool
        :param stream: If True, create a local stream for collection.
        :type stream: bool
<<<<<<< HEAD
        :return: Standard collection API wrapper.
=======
        :returns: Standard collection API wrapper.
>>>>>>> 06392a9e
        :rtype: c8.collection.StandardCollection
        """
        resp = self._fabric.create_collection(name=name,
                                              sync=sync,
                                              edge=edge,
                                              user_keys=user_keys,
                                              key_increment=key_increment,
                                              key_offset=key_offset,
                                              key_generator=key_generator,
                                              shard_fields=shard_fields,
                                              index_bucket_count=index_bucket_count,
                                              sync_replication=sync_replication,
                                              enforce_replication_factor=enforce_replication_factor,
                                              spot_collection=spot_collection,
                                              local_collection=local_collection,
                                              is_system=is_system,
                                              stream=stream)
        return resp

    # client.list_collection_indexes
    def list_collection_indexes(self, collection_name):
        """Delete the collection.

        :param name: Collection name.
        :type name: str | unicode
        :returns: List of indexes
        :rtype: bool
        """
        _collection = self.get_collection(collection_name)
        return _collection.indexes()

    # client.add_hash_index

    def add_hash_index(self,
                       collection_name,
                       fields,
                       unique=None,
                       sparse=None,
                       deduplicate=None):
        """Create a new hash index.

        :param name: Collection name to add index on.
        :type name: str | unicode
        :param fields: Document fields to index.
        :type fields: [str | unicode]
        :param unique: Whether the index is unique.
        :type unique: bool
        :param sparse: If set to True, documents with None in the field
            are also indexed. If set to False, they are skipped.
        :type sparse: bool
        :param deduplicate: If set to True, inserting duplicate index values
            from the same document triggers unique constraint errors.
        :type deduplicate: bool
        :returns: New index details.
        :rtype: dict
        :raise c8.exceptions.IndexCreateError: If create fails.
        """
        _collection = self.get_collection(collection_name)
        return _collection.add_hash_index(fields=fields,
                                          unique=unique,
                                          sparse=sparse,
                                          deduplicate=deduplicate)

    # client.add_geo_index

    def add_geo_index(self, collection_name, fields, ordered=None):
        """Create a new geo-spatial index.

        :param name: Collection name to add index on.
        :type name: str | unicode
        :param fields: A single document field or a list of document fields. If
            a single field is given, the field must have values that are lists
            with at least two floats. Documents with missing fields or invalid
            values are excluded.
        :type fields: str | unicode | list
        :param ordered: Whether the order is longitude, then latitude.
        :type ordered: bool
        :returns: New index details.
        :rtype: dict
        :raise c8.exceptions.IndexCreateError: If create fails.
        """
        _collection = self.get_collection(collection_name)
        return _collection.add_geo_index(fields=fields,
                                         ordered=ordered)

    # client.add_skiplist_index

    def add_skiplist_index(self,
                           collection_name,
                           fields,
                           unique=None,
                           sparse=None,
                           deduplicate=None):
        """Create a new skiplist index.

        :param name: Collection name to add index on.
        :type name: str | unicode
        :param fields: Document fields to index.
        :type fields: [str | unicode]
        :param unique: Whether the index is unique.
        :type unique: bool
        :param sparse: If set to True, documents with None in the field
            are also indexed. If set to False, they are skipped.
        :type sparse: bool
        :param deduplicate: If set to True, inserting duplicate index values
            from the same document triggers unique constraint errors.
        :type deduplicate: bool
        :returns: New index details.
        :rtype: dict
        :raise c8.exceptions.IndexCreateError: If create fails.
        """
        _collection = self.get_collection(collection_name)
        return _collection.add_skiplist_index(fields=fields,
                                              unique=unique,
                                              sparse=sparse,
                                              deduplicate=deduplicate)

    # client.add_persistent_index

    def add_persistent_index(self, collection_name,
                             fields, unique=None, sparse=None, deduplicate=False):
        """Create a new persistent index.

        Unique persistent indexes on non-sharded keys are not supported in a
        cluster.

        :param name: Collection name to add index on.
        :type name: str | unicode
        :param fields: Document fields to index.
        :type fields: [str | unicode]
        :param unique: Whether the index is unique.
        :type unique: bool
        :param sparse: Exclude documents that do not contain at least one of
            the indexed fields, or documents that have a value of None in any
            of the indexed fields.
        :type sparse: bool
        :param deduplicate: If set to True, inserting duplicate index values
            from the same document triggers unique constraint errors.
        :type deduplicate: bool
<<<<<<< HEAD
        :return: New index details.
=======
        :returns: New index details.
>>>>>>> 06392a9e
        :rtype: dict
        :raise c8.exceptions.IndexCreateError: If create fails.
        """
        _collection = self.get_collection(collection_name)
        return _collection.add_persistent_index(fields=fields,
                                                unique=unique,
                                                sparse=sparse,
                                                deduplicate=deduplicate)

    # client.add_fulltext_index

    def add_fulltext_index(self, collection_name, fields, min_length=None):
        """Create a new fulltext index.

        :param name: Collection name to add index on.
        :type name: str | unicode
        :param fields: Document fields to index.
        :type fields: [str | unicode]
        :param min_length: Minimum number of characters to index.
        :type min_length: int
        :returns: New index details.
        :rtype: dict
        :raise c8.exceptions.IndexCreateError: If create fails.
        """
        _collection = self.get_collection(collection_name)
        return _collection.add_fulltext_index(fields=fields, min_length=min_length)

    # client.add_ttl_index

    def add_ttl_index(self, collection_name, fields, expireAfter=0, inBackground=False):
        """Create a new ttl index.

        :param name: Collection name to add index on.
        :type name: str | unicode
        :param fields: Document fields to index.
        :type fields: [str | unicode]
        :param expireAfter:  The time (in seconds) after
         a document's creation after which the documents count as "expired".
        :type expireAfter: int
        :param inBackground: Expire Documents in Background.
        :type inBackground: bool
        :returns: New index details.
        :rtype: dict
        :raise c8.exceptions.IndexCreateError: If create fails.
        """
        _collection = self.get_collection(collection_name)
        return _collection.add_ttl_index(fields=fields, expireAfter=expireAfter,
                                         inBackground=inBackground)

    # client.delete_index

    def delete_index(self, collection_name, index_id, ignore_missing=False):
        """Delete an index.

        :param index_id: Index ID.
        :type index_id: str | unicode
        :param ignore_missing: Do not raise an exception on missing index.
        :type ignore_missing: bool
        :returns: True if index was deleted successfully, False if index was
            not found and **ignore_missing** was set to True.
        :rtype: bool
        :raise c8.exceptions.IndexDeleteError: If delete fails.
        """
        _collection = self.get_collection(collection_name)
        return _collection.delete_index(index_id=index_id, ignore_missing=ignore_missing)

    # client.get_index

    def get_index(self, collection_name, index_name):
        _collection = self.get_collection(collection_name)
        return _collection.get_index(index_name)

    # client.delete_collection

    def delete_collection(self, name, ignore_missing=False, system=None):
        """Delete the collection.

        :param name: Collection name.
        :type name: str | unicode
        :param ignore_missing: Do not raise an exception on missing collection.
        :type ignore_missing: bool
        :param system: Whether the collection is a system collection.
        :type system: bool
        :returns: True if collection was deleted successfully, False if
            collection was not found and **ignore_missing** was set to True.
        :rtype: bool
        """
        resp = self._fabric.delete_collection(name=name, ignore_missing=ignore_missing,
                                              system=system)
        return resp

    # client.has_collection

    def has_collection(self, name):
        """Delete the collection.

        :param name: Collection name.
        :type name: str | unicode
        :returns: True if collection exists, False otherwise.
        :rtype: bool
        """
        resp = self._fabric.has_collection(name)
        return resp

    # client.get_collections
    def get_collections(self, collectionModel=None):
        """Return the collections in the fabric.

        :param collectionModel: Collection Model to get filter collections
        :returns: Collections in the fabric and their details.
        :rtype: [dict]
        :raise c8.exceptions.CollectionListError: If retrieval fails.
        """
        resp = self._fabric.collections(collectionModel)
        return resp

    # client.get_collection

    def get_collection(self, name):
        """Return the standard collection API wrapper.

        :param name: Collection name.
        :type name: str | unicode
        :returns: Standard collection API wrapper.
        :rtype: c8.collection.StandardCollection
        """
        resp = self._fabric.collection(name)
        return resp

    def printdata(self, event):
        """Prints the event.

        :param event: real-time update.
        :type event: str | unicode
        """
        print(event)

    # client.on_change

    def on_change(self, collection, callback, timeout=60):
        resp = self._fabric.on_change(collection, callback, timeout)
        return resp

    # client.get_document
    def get_document(self, collection, document, rev=None, check_rev=True):
        """Return a document.

        :param collection: Collection Name
        :type document: str 
        :param document: Document ID, key or body. Document body must contain
            the "_id" or "_key" field.
        :type document: str | unicode | dict
        :param rev: Expected document revision. Overrides the value of "_rev"
            field in **document** if present.
        :type rev: str | unicode
        :param check_rev: If set to True, revision of **document** (if given)
            is compared against the revision of target document.
        :type check_rev: bool
        :returns: Document, or None if not found.
        :rtype: dict | None
        :raise c8.exceptions.DocumentGetError: If retrieval fails.
        :raise c8.exceptions.DocumentRevisionError: If revisions mismatch.
        """
        _collection = self.get_collection(collection)
        resp = _collection.get(document=document, rev=rev, check_rev=check_rev)
        return resp

    # client.insert_document

    def insert_document(self, collection_name="", return_new=False,
                        silent=False, sync=None, document=None):
        """Insert a new document.

        :param document: Document to insert. If it contains the "_key" or "_id"
            field, the value is used as the key of the new document (otherwise
            it is auto-generated). Any "_rev" field is ignored.
        :type document: dict
        :param return_new: Include body of the new document in the returned
            metadata. Ignored if parameter **silent** is set to True.
        :type return_new: bool
        :param sync: Block until operation is synchronized to disk.
        :type sync: bool
        :param silent: If set to True, no document metadata is returned. This
            can be used to save resources.
        :type silent: bool
        :returns: Document metadata (e.g. document key, revision) or True if
            parameter **silent** was set to True.
        :rtype: bool | dict
        """
        _collection = self.get_collection(collection_name)

        if isinstance(document, dict):
            resp = _collection.insert(document=document, return_new=return_new,
                                      sync=sync, silent=silent)
        elif isinstance(document, list):
            resp = _collection.insert_many(documents=document, return_new=return_new,
                                           sync=sync, silent=silent)
        return resp

    # client.insert_document_from_file()
    def insert_document_from_file(self, collection_name, csv_filepath, return_new=False, sync=None,
                                  silent=False):
        """Insert a documents from csv file.

        :param csv_filepath: CSV file path which contains documents
        :type csv_filepath: str
        :param return_new: Include body of the new document in the returned
            metadata. Ignored if parameter **silent** is set to True.
        :type return_new: bool
        :param sync: Block until operation is synchronized to disk.
        :type sync: bool
        :param silent: If set to True, no document metadata is returned. This
            can be used to save resources.
        :type silent: bool
        :returns: Document metadata (e.g. document key, revision) or True if
            parameter **silent** was set to True.
        """
        _collection = self.get_collection(collection_name)
        resp = _collection.insert_from_file(csv_filepath=csv_filepath, return_new=return_new,
                                            sync=sync, silent=silent)
        return resp

    # client.update_document

    def update_document(self,
                        collection_name,
                        document,
                        check_rev=True,
                        merge=True,
                        keep_none=True,
                        return_new=False,
                        return_old=False,
                        sync=None,
                        silent=False):
        """Update a document.

        :param document: Partial or full document with the updated values. It
            must contain the "_id" or "_key" field.
        :type document: dict
        :param check_rev: If set to True, revision of **document** (if given)
            is compared against the revision of target document.
        :type check_rev: bool
        :param merge: If set to True, sub-dictionaries are merged instead of
            the new one overwriting the old one.
        :type merge: bool
        :param keep_none: If set to True, fields with value None are retained
            in the document. Otherwise, they are removed completely.
        :type keep_none: bool
        :param return_new: Include body of the new document in the result.
        :type return_new: bool
        :param return_old: Include body of the old document in the result.
        :type return_old: bool
        :param sync: Block until operation is synchronized to disk.
        :type sync: bool
        :param silent: If set to True, no document metadata is returned. This
            can be used to save resources.
        :type silent: bool
        :returns: Document metadata (e.g. document key, revision) or True if
            parameter **silent** was set to True.
        :rtype: bool | dict
        :raise c8.exceptions.DocumentUpdateError: If update fails.
        :raise c8.exceptions.DocumentRevisionError: If revisions mismatch.
        """
        _collection = self.get_collection(collection_name)
        resp = _collection.update(document=document,
                                  check_rev=check_rev,
                                  merge=merge,
                                  keep_none=keep_none,
                                  return_new=return_new,
                                  return_old=return_old,
                                  sync=sync,
                                  silent=silent)
        return resp

    # client.update_document_many

    def update_document_many(self,
                             collection_name,
                             documents,
                             check_rev=True,
                             merge=True,
                             keep_none=True,
                             return_new=False,
                             return_old=False,
                             sync=None,
                             silent=False):
        """Update multiple documents.

        If updating a document fails, the exception object is placed in the
        result list instead of document metadata.

        :param documents: Partial or full documents with the updated values.
            They must contain the "_id" or "_key" fields.
        :type documents: [dict]
        :param check_rev: If set to True, revisions of **documents** (if given)
            are compared against the revisions of target documents.
        :type check_rev: bool
        :param merge: If set to True, sub-dictionaries are merged instead of
            the new ones overwriting the old ones.
        :type merge: bool
        :param keep_none: If set to True, fields with value None are retained
            in the document. Otherwise, they are removed completely.
        :type keep_none: bool
        :param return_new: Include bodies of the new documents in the result.
        :type return_new: bool
        :param return_old: Include bodies of the old documents in the result.
        :type return_old: bool
        :param sync: Block until operation is synchronized to disk.
        :type sync: bool
        :param silent: If set to True, no document metadata is returned. This
            can be used to save resources.
        :type silent: bool
        :returns: List of document metadata (e.g. document keys, revisions) and
            any exceptions, or True if parameter **silent** was set to True.
        :rtype: [dict | C8Error] | bool
        :raise c8.exceptions.DocumentUpdateError: If update fails.
        """
        _collection = self.get_collection(collection_name)
        resp = _collection.update_document_many(documents=documents,
                                                check_rev=check_rev,
                                                merge=merge,
                                                keep_none=keep_none,
                                                return_new=return_new,
                                                return_old=return_old,
                                                sync=sync,
                                                silent=silent)
        return resp

    # client.replace_document

    def replace_document(self,
                         collection_name,
                         document,
                         check_rev=True,
                         return_new=False,
                         return_old=False,
                         sync=None,
                         silent=False):
        """Replace multiple documents.

        If replacing a document fails, the exception object is placed in the
        result list instead of document metadata.

        :param documents: New documents to replace the old ones with. They must
            contain the "_id" or "_key" fields. Edge documents must also have
            "_from" and "_to" fields.
        :type documents: [dict]
        :param check_rev: If set to True, revisions of **documents** (if given)
            are compared against the revisions of target documents.
        :type check_rev: bool
        :param return_new: Include bodies of the new documents in the result.
        :type return_new: bool
        :param return_old: Include bodies of the old documents in the result.
        :type return_old: bool
        :param sync: Block until operation is synchronized to disk.
        :type sync: bool
        :param silent: If set to True, no document metadata is returned. This
            can be used to save resources.
        :type silent: bool
        :returns: List of document metadata (e.g. document keys, revisions) and
            any exceptions, or True if parameter **silent** was set to True.
        :rtype: [dict | C8Error] | bool
        :raise c8.exceptions.DocumentReplaceError: If replace fails.
        """
        _collection = self.get_collection(collection_name)
        resp = _collection.replace(document=document,
                                   check_rev=check_rev,
                                   return_new=return_new,
                                   return_old=return_old,
                                   sync=sync,
                                   silent=silent)
        return resp

    # client.replace_document_many

    def replace_document_many(self,
                              collection_name,
                              documents,
                              check_rev=True,
                              return_new=False,
                              return_old=False,
                              sync=None,
                              silent=False):
        """Replace multiple documents.

        If replacing a document fails, the exception object is placed in the
        result list instead of document metadata.

        :param documents: New documents to replace the old ones with. They must
            contain the "_id" or "_key" fields. Edge documents must also have
            "_from" and "_to" fields.
        :type documents: [dict]
        :param check_rev: If set to True, revisions of **documents** (if given)
            are compared against the revisions of target documents.
        :type check_rev: bool
        :param return_new: Include bodies of the new documents in the result.
        :type return_new: bool
        :param return_old: Include bodies of the old documents in the result.
        :type return_old: bool
        :param sync: Block until operation is synchronized to disk.
        :type sync: bool
        :param silent: If set to True, no document metadata is returned. This
            can be used to save resources.
        :type silent: bool
        :returns: List of document metadata (e.g. document keys, revisions) and
            any exceptions, or True if parameter **silent** was set to True.
        :rtype: [dict | C8Error] | bool
        :raise c8.exceptions.DocumentReplaceError: If replace fails.
        """
        _collection = self.get_collection(collection_name)
        resp = _collection.replace_many(documents=documents,
                                        check_rev=check_rev,
                                        return_new=return_new,
                                        return_old=return_old,
                                        sync=sync,
                                        silent=silent)
        return resp

    # client.delete_document

    def delete_document(self,
                        collection_name,
                        document,
                        rev=None,
                        check_rev=True,
                        ignore_missing=False,
                        return_old=False,
                        sync=None,
                        silent=False):
        """Delete a document.

        :param document: Document ID, key or body. Document body must contain
            the "_id" or "_key" field.
        :type document: str | unicode | dict
        :param rev: Expected document revision. Overrides the value of "_rev"
            field in **document** if present.
        :type rev: str | unicode
        :param check_rev: If set to True, revision of **document** (if given)
            is compared against the revision of target document.
        :type check_rev: bool
        :param ignore_missing: Do not raise an exception on missing document.
            This parameter has no effect in transactions where an exception is
            always raised on failures.
        :type ignore_missing: bool
        :param return_old: Include body of the old document in the result.
        :type return_old: bool
        :param sync: Block until operation is synchronized to disk.
        :type sync: bool
        :param silent: If set to True, no document metadata is returned. This
            can be used to save resources.
        :type silent: bool
        :returns: Document metadata (e.g. document key, revision), or True if
            parameter **silent** was set to True, or False if document was not
            found and **ignore_missing** was set to True (does not apply in
            transactions).
        :rtype: bool | dict
        :raise c8.exceptions.DocumentDeleteError: If delete fails.
        :raise c8.exceptions.DocumentRevisionError: If revisions mismatch.
        """
        _collection = self.get_collection(collection_name)
        resp = _collection.delete(document=document,
                                  rev=rev,
                                  check_rev=check_rev,
                                  ignore_missing=ignore_missing,
                                  return_old=return_old,
                                  sync=sync,
                                  silent=silent)
        return resp

    # client.delete_document_many

    def delete_document_many(self,
                             collection_name,
                             documents,
                             return_old=False,
                             check_rev=True,
                             sync=None,
                             silent=False):
        """Delete multiple documents.

        If deleting a document fails, the exception object is placed in the
        result list instead of document metadata.

        :param documents: Document IDs, keys or bodies. Document bodies must
            contain the "_id" or "_key" fields.
        :type documents: [str | unicode | dict]
        :param return_old: Include bodies of the old documents in the result.
        :type return_old: bool
        :param check_rev: If set to True, revisions of **documents** (if given)
            are compared against the revisions of target documents.
        :type check_rev: bool
        :param sync: Block until operation is synchronized to disk.
        :type sync: bool
        :param silent: If set to True, no document metadata is returned. This
            can be used to save resources.
        :type silent: bool
        :returns: List of document metadata (e.g. document keys, revisions) and
            any exceptions, or True if parameter **silent** was set to True.
        :rtype: [dict | C8Error] | bool
        :raise c8.exceptions.DocumentDeleteError: If delete fails.
        """
        _collection = self.get_collection(collection_name)
        resp = _collection.delete(documents=documents,
                                  check_rev=check_rev,
                                  return_old=return_old,
                                  sync=sync,
                                  silent=silent)
        return resp

    # client.get_collection_indexes

    def get_collection_indexes(self, collection_name):
        """Return the collection indexes.

        :returns: Collection indexes.
        :rtype: [dict]
        :raise c8.exceptions.IndexListError: If retrieval fails.
        """
        _collection = self._fabric.collection(collection_name)
        resp = _collection.indexes()
        return resp

    # client.get_dc_list
    def get_dc_list(self, detail=False):
        """Return the list of names of Datacenters

        :param detail: detail list of DCs if set to true else only DC names
        :type: boolean
        :returns: DC List.
        :rtype: [str | unicode ]
        :raise c8.exceptions.TenantListError: If retrieval fails.
        """
        resp = self._fabric.dclist(detail=detail)
        return resp

    # client.get_local_dc

    def get_local_dc(self, detail=True):
        """Return the list of local Datacenters

        :param detail: detail list of DCs if set to true else only DC names
        :type: boolean
        :returns: DC List.
        :rtype: [str | dict ]
        :raise c8.exceptions.TenantListError: If retrieval fails.
        """
        resp = self._fabric.localdc(detail=detail)
        return resp

    # client.validate_query

    def validate_query(self, query):
        """Parse and validate the query without executing it.

        :param query: Query to validate.
        :type query: str | unicode
        :returns: Query details.
        :rtype: dict
        :raise c8.exceptions.C8QLQueryValidateError: If validation fails.
        """
        resp = self._fabric.c8ql.validate(query)
        return resp

    # client.explain_query
    def explain_query(self, query, all_plans=False, max_plans=None, opt_rules=None):
        """Inspect the query and return its metadata without executing it.

        :param query: Query to inspect.
        :type query: str | unicode
        :param all_plans: If set to True, all possible execution plans are
            returned in the result. If set to False, only the optimal plan
            is returned.
        :type all_plans: bool
        :param max_plans: Total number of plans generated by the optimizer.
        :type max_plans: int
        :param opt_rules: List of optimizer rules.
        :type opt_rules: list
        :returns: Execution plan, or plans if **all_plans** was set to True.
        :rtype: dict | list
        :raise c8.exceptions.C8QLQueryExplainError: If explain fails.
        """
        resp = self._fabric.c8ql.explain(
            query, all_plans=all_plans, max_plans=max_plans, opt_rules=opt_rules)
        return resp

    # client.execute_query
    def execute_query(self,
                      query,
                      count=False,
                      bind_vars=None,
                      cache=None,
                      profile=None):
        """Execute the query and return the result cursor.

        :param query: Query to execute.
        :type query: str | unicode
        :param count: If set to True, the total document count is included in
            the result cursor.
        :type count: bool
        :param bind_vars: Bind variables for the query.
        :type bind_vars: dict
        :param cache: If set to True, the query cache is used. The operation
            mode of the query cache must be set to "on" or "demand".
        :type cache: bool
        :param profile: Return additional profiling details in the cursor,
            unless the query cache is used.
        :type profile: bool
        :returns: Result cursor.
        :rtype: c8.cursor.Cursor
        :raise c8.exceptions.C8QLQueryExecuteError: If execute fails.
        """
        resp = self._fabric.c8ql.execute(query,
                                         count=count,
                                         bind_vars=bind_vars,
                                         cache=cache,
                                         profile=profile)
        return resp

    # client.get_running_queries

    def get_running_queries(self):
        """Return the currently running C8QL queries.

        :returns: Running C8QL queries.
        :rtype: [dict]
        :raise c8.exceptions.C8QLQueryListError: If retrieval fails.
        """
        return self._fabric.c8ql.queries()

    # client.kill_query

    def kill_query(self, query_id):
        """Kill a running query.

        :param query_id: Query ID.
        :type query_id: str | unicode
        :returns: True if kill request was sent successfully.
        :rtype: bool
        :raise c8.exceptions.C8QLQueryKillError: If the send fails.
        """
        return self._fabric.c8ql.kill(query_id)

    # client.create_restql

    def create_restql(self, data):
        """Save restql by name.

        :param data: data to be used for restql POST API
        :type data: dict
        :returns: Results of restql API
        :rtype: dict
        :raise c8.exceptions.RestqlCreateError: if restql operation failed
        """
        return self._fabric.save_restql(data)

    # client.execute_restql

    def execute_restql(self, name, data=None):
        """Execute restql by name.

        :param name: restql name
        :type name: str | unicode
        :param data: restql data (optional)
        :type data: dict
        :returns: Results of execute restql
        :rtype: dict
        :raise c8.exceptions.RestqlExecuteError: if restql execution failed
        """
        return self._fabric.execute_restql(name, data=data)

    # client.delete_restql

    def delete_restql(self, name):
        """Delete restql by name.

        :param name: restql name
        :type name: str | unicode
        :returns: True if restql is deleted
        :rtype: bool
        :raise c8.exceptions.RestqlDeleteError: if restql deletion failed
        """
        return self._fabric.delete_restql(name)

    # client.update_restql

    def update_restql(self, name, data):
        """Update restql by name.

        :param name: name of restql
        :type name: str | unicode
        :param data: restql data
        :type data: dict
        :returns: True if restql is updated
        :rtype: bool
        :raise c8.exceptions.RestqlUpdateError: if query update failed
        """
        return self._fabric.update_restql(name, data)

    # client.get_restqls

    def get_restqls(self):
        """Get all restql associated for user.

        :returns: Details of all restql
        :rtype: list
        :raise c8.exceptions.RestqlListError: if getting restql failed
        """
        return self._fabric.get_all_restql()

    # client.create_stream

    def create_stream(self, stream, local=False):
        """Create the stream under the given fabric

        :param stream: name of stream
        :param local: Operate on a local stream instead of a global one.
        :returns: 200, OK if operation successful
        :raise: c8.exceptions.StreamDeleteError: If creating streams fails.
        """
        return self._fabric.create_stream(stream, local=local)
<<<<<<< HEAD


    # client.delete_stream

    def delete_stream(self, stream, force=False):
        """
        Delete the stream under the given fabric
        :param stream: name of stream
        :param force: whether to force the operation
        :return: 200, OK if operation successful
        :raise: c8.exceptions.StreamDeleteError: If creating streams fails.
        """
        return self._fabric.delete_stream(stream, force=force)
=======
>>>>>>> 06392a9e

    # client.terminate_stream

    def terminate_stream(self, stream, isCollectionStream=False, local=False):
        """Delete the streams under the given fabric

        :param stream: name of stream
        :param force:
        :param local: Operate on a local stream instead of a global one.
        :returns: 200, OK if operation successful
        :raise: c8.exceptions.StreamDeleteError: If deleting streams fails.
        """
        return self._fabric.terminate_stream(stream=stream, isCollectionStream=isCollectionStream,
                                             local=local)

    # client.has_stream

    def has_stream(self, stream, isCollectionStream=False, local=False):
        """ Check if the list of streams has a stream with the given name.

        :param stream: The name of the stream for which to check in the list
                       of all streams.
        :type stream: str | unicode
        :returns: True=stream found; False=stream not found.
        :rtype: bool
        """
        return self._fabric.has_stream(stream=stream, isCollectionStream=isCollectionStream,
                                       local=local)

    # client.get_stream

    def get_stream(self, operation_timeout_seconds=30):
        """Return the stream collection API wrapper.

        :returns: stream collection API wrapper.
        :rtype: c8.stream_collection.StreamCollection
        """
        return self._fabric.stream(operation_timeout_seconds=operation_timeout_seconds)

    # client.get_streams

    def get_streams(self):
        """Get list of all streams under given fabric

        :returns: List of streams under given fabric.
        :rtype: json
        :raise c8.exceptions.StreamListError: If retrieving streams fails.
        """
        return self._fabric.streams()

    # client.get_stream_stats

    def get_stream_stats(self, stream, isCollectionStream=False, local=False):
        """Get the stats for the given stream

        :param stream: name of stream
        :param local: Operate on a local stream instead of a global one.
        :returns: 200, OK if operation successful
        :raise: c8.exceptions.StreamPermissionError: If getting subscriptions
                                                     for a stream fails.
        """
        _stream = self._fabric.stream()
        return _stream.get_stream_stats(stream,
                                        isCollectionStream=isCollectionStream, local=local)

    # client.create_stream_producer

    def enum(**enums):
        return type('Enum', (), enums)

    COMPRESSION_TYPES = enum(LZ4="LZ4",
                             ZLIB="ZLib",
                             NONE=None)

    ROUTING_MODE = enum(
        SINGLE_PARTITION="SinglePartition",
        ROUND_ROBIN_PARTITION="RoundRobinPartition",  # noqa
        CUSTOM_PARTITION="CustomPartition"
    )

    def create_stream_producer(self, stream, isCollectionStream=False, local=False, producer_name=None,
                               initial_sequence_id=None, send_timeout_millis=30000,
                               compression_type=COMPRESSION_TYPES.NONE,
                               max_pending_messages=1000,
                               batching_enabled=False,
                               batching_max_messages=1000,
                               batching_max_allowed_size_in_bytes=131072,
                               batching_max_publish_delay_ms=10,
                               message_routing_mode=ROUTING_MODE.ROUND_ROBIN_PARTITION
                               ):
        """Create a new producer on a given stream.

        **Args**

        * `stream`: The stream name

        **Options**

        * `persistent`: If the stream_stream is persistent or non-persistent
                        default its persitent
        * `local`: If the stream_stream is local or global default its global
        * `producer_name`: Specify a name for the producer. If not assigned,
                           the system will generate a globally unique name
                           which can be accessed with
                           `Producer.producer_name()`. When specifying a name,
                           it is app to the user to ensure that, for a given
                           topic, the producer name is unique across all
                           Pulsar's clusters.
        * `initial_sequence_id`: Set the baseline for the sequence ids for
                                 messages published by the producer. First
                                 message will be using
                                 `(initialSequenceId + 1)`` as its sequence id
                                 and subsequent messages will be assigned
                                 incremental sequence ids, if not otherwise
                                 specified.
        * `send_timeout_seconds`: If a message is not acknowledged by the
                                  server before the `send_timeout` expires, an
                                  error will be reported.
        * `compression_type`: Set the compression type for the producer. By
                              default, message payloads are not compressed.
                              Supported compression types are
                              `CompressionType.LZ4` and `CompressionType.ZLib`.
        * `max_pending_messages`: Set the max size of the queue holding the
                                  messages pending to receive
                                  an acknowledgment from the broker.
        * `block_if_queue_full`: Set whether `send_async` operations should
                                 block when the outgoing message queue is full.
        * `message_routing_mode`: Set the message routing mode for the
                                  partitioned producer. Default is
                                  `PartitionsRoutingMode.RoundRobinDistribution`,  # noqa
                                  other option is
                                  `PartitionsRoutingMode.UseSinglePartition`

        """
        _stream = self._fabric.stream()
        return _stream.create_producer(stream, isCollectionStream=isCollectionStream,
                                       local=local, producer_name=producer_name,
                                       initial_sequence_id=initial_sequence_id,
                                       send_timeout_millis=send_timeout_millis,
                                       compression_type=compression_type,
                                       max_pending_messages=max_pending_messages,
                                       batching_enabled=batching_enabled,
                                       batching_max_messages=batching_max_messages,
                                       batching_max_allowed_size_in_bytes=batching_max_allowed_size_in_bytes,
                                       batching_max_publish_delay_ms=batching_max_publish_delay_ms,
                                       message_routing_mode=message_routing_mode)

    # client.subscribe
    CONSUMER_TYPES = enum(EXCLUSIVE="Exclusive",
                          SHARED="Shared",
                          FAILOVER="Failover")

    def subscribe(self, stream, isCollectionStream=False, local=False,
                  subscription_name=None,
                  consumer_type=CONSUMER_TYPES.EXCLUSIVE,
                  message_listener=None,
                  receiver_queue_size=1000,
                  consumer_name=None,
                  unacked_messages_timeout_ms=None,
                  broker_consumer_stats_cache_time_ms=30000,
                  is_read_compacted=False,
                  ):
        """
        Subscribe to the given topic and subscription combination.

        **Args**

        * `stream`: The name of the stream.
        * `subscription`: The name of the subscription.

        **Options**

        * `local`: If the stream_stream is local or global default its global
        * `consumer_type`: Select the subscription type to be used when
                           subscribing to the topic.
        * `message_listener`: Sets a message listener for the consumer. When
                              the listener is set, the application will receive
                              messages through it. Calls to
                              `consumer.receive()` will not be allowed. The
                              listener function needs to accept
                              (consumer, message)
        * `receiver_queue_size`:
            Sets the size of the consumer receive queue. The consumer receive
            queue controls how many messages can be accumulated by the consumer
            before the application calls `receive()`. Using a higher value
            could potentially increase the consumer throughput at the expense
            of higher memory utilization. Setting the consumer queue size to
            zero decreases the throughput of the consumer by disabling
            pre-fetching of messages. This approach improves the message
            distribution on shared subscription by pushing messages only to
            those consumers that are ready to process them. Neither receive
            with timeout nor partitioned topics can be used if the consumer
            queue size is zero. The `receive()` function call should not be
            interrupted when the consumer queue size is zero. The default value
            is 1000 messages and should work well for most use cases.
        * `consumer_name`: Sets the consumer name.
        * `unacked_messages_timeout_ms`:
            Sets the timeout in milliseconds for unacknowledged messages.
            The timeout needs to be greater than 10 seconds. An exception is
            thrown if the given value is less than 10 seconds. If a successful
            acknowledgement is not sent within the timeout, all the
            unacknowledged messages are redelivered.
        * `broker_consumer_stats_cache_time_ms`:
            Sets the time duration for which the broker-side consumer stats
            will be cached in the client.
        """
        _stream = self._fabric.stream()
        return _stream.subscribe(stream=stream,
                                 local=local, isCollectionStream=isCollectionStream,
                                 subscription_name=subscription_name,
                                 consumer_type=consumer_type,
                                 message_listener=message_listener,
                                 receiver_queue_size=receiver_queue_size,
                                 consumer_name=consumer_name,
                                 unacked_messages_timeout_ms=unacked_messages_timeout_ms,
                                 broker_consumer_stats_cache_time_ms=broker_consumer_stats_cache_time_ms,
                                 is_read_compacted=is_read_compacted)

    # client.create_stream_reader

    def create_stream_reader(self, stream, start_message_id,
                             local=False, isCollectionStream=False,
                             reader_listener=None,
                             receiver_queue_size=1000,
                             reader_name=None,
                             subscription_role_prefix=None,
                             ):
        """
        Create a reader on a particular topic

        **Args**

        * `stream`: The name of the stream.
        * `start_message_id`: The initial reader positioning is done by
                              specifying a message id.

        **Options**

        * `local`: If the stream_stream is local or global default its global
        * `reader_listener`:
            Sets a message listener for the reader. When the listener is set,
            the application will receive messages through it. Calls to
            `reader.read_next()` will not be allowed. The listener function
            needs to accept (reader, message), for example:
        * `receiver_queue_size`:
            Sets the size of the reader receive queue. The reader receive
            queue controls how many messages can be accumulated by the reader
            before the application calls `read_next()`. Using a higher value
            could potentially increase the reader throughput at the expense of
            higher memory utilization.
        * `reader_name`: Sets the reader name.
        * `subscription_role_prefix`: Sets the subscription role prefix.

        """
        _stream = self._fabric.stream()
        return _stream.create_reader(stream=stream, start_message_id=start_message_id,
                                     local=local, isCollectionStream=isCollectionStream,
                                     reader_listener=reader_listener,
                                     receiver_queue_size=receiver_queue_size,
                                     reader_name=reader_name,
                                     subscription_role_prefix=subscription_role_prefix)

    # client.unsubscribe
    def unsubscribe(self, subscription):
        """Unsubscribes the given subscription on all streams on a stream fabric

        :param subscription
        :returns: 200, OK if operation successful
        raise c8.exceptions.StreamPermissionError: If unsubscribing fails.
        """
        _stream = self._fabric.stream()
        return _stream.unsubscribe(subscription=subscription)

    # client.delete_stream_subscription

    def delete_stream_subscription(self, stream, subscription, local=False):
        """Delete a subscription.

        :param stream: name of stream
        :param subscription: name of subscription
        :param local: Operate on a local stream instead of a global one.
        :returns: 200, OK if operation successful
        :raise: c8.exceptions.StreamDeleteError: If Subscription has active
                                                 consumers
        """
        _stream = self._fabric.stream()
        return _stream.delete_stream_subscription(stream, subscription, local=False)

    # client.get_stream_subscriptions

    def get_stream_subscriptions(self, stream, local=False):
        """Get the list of persistent subscriptions for a given stream.

        :param stream: name of stream
        :param local: Operate on a local stream instead of a global one.
        :returns: List of stream subscription, OK if operation successful
        :raise: c8.exceptions.StreamPermissionError: If getting subscriptions
                                                     for a stream fails.
        """
        _stream = self._fabric.stream()
        return _stream.get_stream_subscriptions(stream=stream, local=local)

    # client.get_stream_backlog

    def get_stream_backlog(self, stream, local=False):
        """Get estimated backlog for offline stream.

        :param stream: name of stream
        :param local: Operate on a local stream instead of a global one.
        :returns: 200, OK if operation successful
        :raise: c8.exceptions.StreamPermissionError: If getting subscriptions
                                                     for a stream fails.
        """
        _stream = self._fabric.stream()
        return _stream.get_stream_backlog(stream=stream, local=local)

    # client. clear_stream_backlog

    def clear_stream_backlog(self, subscription):
        """Clear backlog for the given stream on a stream fabric

        :param: name of subscription
        :returns: 200, OK if operation successful
        :raise c8.exceptions.StreamPermissionError: If clearing backlogs for
                                                    all streams fails.
        """
        _stream = self._fabric.stream()
        return _stream.clear_stream_backlog(subscription=subscription)

    # client.clear_streams_backlog

    def clear_streams_backlog(self):
        """Clear backlog for all streams on a stream fabric

        :returns: 200, OK if operation successful
        :raise c8.exceptions.StreamPermissionError: If clearing backlogs for
                                                    all streams fails.
        """
        _stream = self._fabric.stream()
        return _stream.clear_streams_backlog()

    # client.create_stream_app

    def create_stream_app(self, data, dclist=[]):
        """Creates a stream application by given data
        :param data: stream app definition
        :param dclist: regions where stream app has to be deployed
        """
        return self._fabric.create_stream_app(data=data, dclist=dclist)

    # client.delete_stream_app

    def delete_stream_app(self, streamapp_name):
        """deletes the stream app by name

        :param streamapp_name: name of stream app
        :returns: True, OK if operation successful
        """
        _streamapp = self._fabric.stream_app(streamapp_name)
        return _streamapp.delete()

    # client.validate_stream_app

    def validate_stream_app(self, data):
        """validates the stream app definition

        :param data: definition of stream app
        :returns: True, OK if app definition is valid.
        """
        return self._fabric.validate_stream_app(data=data)

    # client.retrieve_stream_app

    def retrieve_stream_app(self):
        """retrives stream apps in a fabric

        :param: name of stream app
        :returns: Object with list of stream Apps
        """
        return self._fabric.retrive_stream_app()

    # client.get_stream_app

    def get_stream_app(self, streamapp_name):
        """returns info of a stream app 

        :param streamapp_name: name of stream app
        :returns: Information of a particular stream app
        """
        _streamapp = self._fabric.stream_app(streamapp_name)
        return _streamapp.get()

    # client.get_stream_app_samples

    def get_stream_app_samples(self):
        """gets samples for stream apps
        """
        return self._fabric.get_samples_stream_app()

    # client.activate_stream_app

    def activate_stream_app(self, streamapp_name, activate=True):
        """activates r deactivates a stream app

        :param streamapp_name: name of stream app
        :param activate:
        :returns: Object with list of properties
        """
        _streamapp = self._fabric.stream_app(streamapp_name)
        return _streamapp.change_state(active=activate)

    # client.has_graph

    def has_graph(self, graph_name):
        """Check if a graph exists in the fabric.

        :param graph_name: Graph name.
        :type name: str | unicode
        :returns: True if graph exists, False otherwise.
        :rtype: bool
        """
        return self._fabric.has_graph(name=graph_name)

    # client.get_graphs

    def get_graphs(self):
        """List all graphs in the fabric.

        :returns: Graphs in the fabric.
        :rtype: [dict]
        :raise c8.exceptions.GraphListError: If retrieval fails.
        """

        return self._fabric.graphs()

    # client.create_graph
    def create_graph(self, graph_name,
                     edge_definitions=None,
                     orphan_collections=None,
                     shard_count=None):
        """Create a new graph.

        :param name: Graph name.
        :type name: str | unicode
        :param edge_definitions: List of edge definitions, where each edge
            definition entry is a dictionary with fields "edge_collection",
            "from_vertex_collections" and "to_vertex_collections" (see below
            for example).
        :type edge_definitions: [dict]
        :param orphan_collections: Names of additional vertex collections that
            are not in edge definitions.
        :type orphan_collections: [str | unicode]
        :param shard_count: Number of shards used for every collection in the
            graph. To use this, parameter **smart** must be set to True and
            every vertex in the graph must have the smart field. This number
            cannot be modified later once set. Applies only to enterprise
            version of C8Db.
        :type shard_count: int
        :returns: Graph API wrapper.
        :rtype: c8.graph.Graph
        :raise c8.exceptions.GraphCreateError: If create fails.

        Here is an example entry for parameter **edge_definitions**:

        .. code-block:: python

            {
                'edge_collection': 'teach',
                'from_vertex_collections': ['teachers'],
                'to_vertex_collections': ['lectures']
            }
        """

        return self._fabric.create_graph(name=graph_name,
                                         edge_definitions=edge_definitions,
                                         orphan_collections=orphan_collections,
                                         shard_count=shard_count)

    # client.delete_graph

    def delete_graph(self, graph_name, ignore_missing=False, drop_collections=None):
        """Drop the graph of the given name from the fabric.

        :param graph_name: Graph name.
        :type graph_name: str | unicode
        :param ignore_missing: Do not raise an exception on missing graph.
        :type ignore_missing: bool
        :param drop_collections: Drop the collections of the graph also. This
            is only if they are not in use by other graphs.
        :type drop_collections: bool
        :returns: True if graph was deleted successfully, False if graph was not
            found and **ignore_missing** was set to True.
        :rtype: bool
        :raise c8.exceptions.GraphDeleteError: If delete fails.
        """
        return self._fabric.delete_graph(name=graph_name,
                                         ignore_missing=ignore_missing,
                                         drop_collections=drop_collections)

    # client.get_graph
    def get_graph(self, graph_name):
        """Return the graph API wrapper.

        :param graph_name: Graph name.
        :type garph_name: str | unicode
        :returns: Graph API wrapper.
        :rtype: c8.graph.Graph
        """
        return self._fabric.graph(graph_name)

    # client.insert_edge

    def insert_edge(self, graph_name,
                    edge_collection,
                    from_vertex_collections,
                    to_vertex_collections):
        """Create a new edge definition.

        An edge definition consists of an edge collection, "from" vertex
        collection(s) and "to" vertex collection(s). Here is an example entry:

        .. code-block:: python

            {
                'edge_collection': 'edge_collection_name',
                'from_vertex_collections': ['from_vertex_collection_name'],
                'to_vertex_collections': ['to_vertex_collection_name']
            }

        :param graph_name: Name of the Graph for which you want to create edge.
        :type graph_name: str | unicode
        :param edge_collection: Edge collection name.
        :type edge_collection: str | unicode
        :param from_vertex_collections: Names of "from" vertex collections.
        :type from_vertex_collections: [str | unicode]
        :param to_vertex_collections: Names of "to" vertex collections.
        :type to_vertex_collections: [str | unicode]
        :returns: Edge collection API wrapper.
        :rtype: c8.collection.EdgeCollection
        :raise c8.exceptions.EdgeDefinitionCreateError: If create fails.
        """
        _graph = self._fabric.graph(graph_name)
        return _graph.create_edge_definition(edge_collection=edge_collection,
                                             from_vertex_collections=from_vertex_collections,
                                             to_vertex_collections=to_vertex_collections)

    # client.replace_edge

    def replace_edge(self, graph_name,
                     edge_collection,
                     from_vertex_collections,
                     to_vertex_collections):
        """Replaces an edge definition.

        :param graph_name: Name of the Graph for which you want to create edge.
        :type graph_name: str | unicode
        :param edge_collection: Edge collection name.
        :type edge_collection: str | unicode
        :param from_vertex_collections: Names of "from" vertex collections.
        :type from_vertex_collections: [str | unicode]
        :param to_vertex_collections: Names of "to" vertex collections.
        :type to_vertex_collections: [str | unicode]
        :returns: Edge collection API wrapper.
        :rtype: c8.collection.EdgeCollection
        :raise c8.exceptions.EdgeDefinitionCreateError: If create fails.
        """
        _graph = self._fabric.graph(graph_name)
        return _graph.replace_edge_definition(edge_collection=edge_collection,
                                              from_vertex_collections=from_vertex_collections,
                                              to_vertex_collections=to_vertex_collections)

    # client.update_edge
    def update_edge(self,
                    graph_name, edge,
                    check_rev=True,
                    keep_none=True,
                    sync=None,
                    silent=False):
        """Update an edge document.

        :param graph_name: Name of the Graph for which you want to create edge.
        :type graph_name: str | unicode
        :param edge: Partial or full edge document with updated values. It must
            contain the "_id" field.
        :type edge: dict
        :param check_rev: If set to True, revision of **edge** (if given) is
            compared against the revision of target edge document.
        :type check_rev: bool
        :param keep_none: If set to True, fields with value None are retained
            in the document. If set to False, they are removed completely.
        :type keep_none: bool
        :param sync: Block until operation is synchronized to disk.
        :type sync: bool
        :param silent: If set to True, no document metadata is returned. This
            can be used to save resources.
        :type silent: bool
        :returns: Document metadata (e.g. document key, revision) or True if
            parameter **silent** was set to True.
        :rtype: bool | dict
        :raise c8.exceptions.DocumentUpdateError: If update fails.
        :raise c8.exceptions.DocumentRevisionError: If revisions mismatch.
        """
        _graph = self._fabric.graph(graph_name)
        return _graph.update_edge(edge=edge,
                                  check_rev=check_rev,
                                  keep_none=keep_none,
                                  sync=sync,
                                  silent=silent)

    # client.delete_edge
    def delete_edge(self, graph_name, edge_name, purge=False):
        """Delete an edge definition from the graph.

        :param graph_name: Name of the Graph for which you want to delete edge.
        :type graph_name: str | unicode
        :param name: Edge collection name.
        :type name: str | unicode
        :param purge: If set to True, the edge definition is not just removed
            from the graph but the edge collection is also deleted completely
            from the fabric.
        :type purge: bool
        :returns: True if edge definition was deleted successfully.
        :rtype: bool
        :raise c8.exceptions.EdgeDefinitionDeleteError: If delete fails.
        """
        _graph = self._fabric.graph(graph_name)
        return _graph.delete_edge_definition(name=edge_name, purge=purge)

    # client.get_edges

    def get_edges(self, graph_name):
        """Return the edge definitions of the graph.

        :param graph_name: Name of the Graph for which you want to get the edge.
        :type graph_name: str | unicode
        :returns: Edge definitions of the graph.
        :rtype: [dict]
        :raise c8.exceptions.EdgeDefinitionListError: If retrieval fails.
        """
        _graph = self._fabric.graph(graph_name)
        return _graph.edge_definitions()

    # client.link_edge

    def link_edge(self,
                  graph_name,
                  collection,
                  from_vertex,
                  to_vertex,
                  data=None,
                  sync=None,
                  silent=False):
        """Insert a new edge document linking the given vertices.

        :param graph_name: Name of the Graph.
        :type graph_name: str | unicode
        :param collection: Edge collection name.
        :type collection: str | unicode
        :param from_vertex: "From" vertex document ID or body with "_id" field.
        :type from_vertex: str | unicode | dict
        :param to_vertex: "To" vertex document ID or body with "_id" field.
        :type to_vertex: str | unicode | dict
        :param data: Any extra data for the new edge document. If it has "_key"
            or "_id" field, its value is used as key of the new edge document
            (otherwise it is auto-generated).
        :type data: dict
        :param sync: Block until operation is synchronized to disk.
        :type sync: bool
        :param silent: If set to True, no document metadata is returned. This
            can be used to save resources.
        :type silent: bool
        :returns: Document metadata (e.g. document key, revision) or True if
            parameter **silent** was set to True.
        :rtype: bool | dict
        :raise c8.exceptions.DocumentInsertError: If insert fails.
        """
        _graph = self._fabric.graph(graph_name)
        return _graph.link(collection=collection,
                           from_vertex=from_vertex,
                           to_vertex=to_vertex,
                           data=data,
                           sync=sync,
                           silent=silent)

    # client.has_user

    def has_user(self, username):
        """Check if user exists.

        :param username: Username.
        :type username: str | unicode
        :returns: True if user exists, False otherwise.
        :rtype: bool
        """
        return self._tenant.has_user(username)

    # client.get_users

    def get_users(self):
        """Return all user details.

        :returns: List of user details.
        :rtype: [dict]
        :raise c8.exceptions.UserListError: If retrieval fails.
        """
        return self._tenant.users()

    # client.get_user

    def get_user(self, username):
        """Return user details.

        :param username: Username.
        :type username: str | unicode
        :returns: User details.
        :rtype: dict
        :raise c8.exceptions.UserGetError: If retrieval fails.
        """
        return self._tenant.user(username)

    # client.create_user

    def create_user(self, username, email, password, active=True, extra=None):
        """Create a new user.

        :param username: Username.
        :type username: str | unicode
        :param password: Password.
        :type password: str | unicode
        :param active: True if user is active, False otherwise.
        :type active: bool
        :param extra: Additional data for the user.
        :type extra: dict
        :returns: New user details.
        :rtype: dict
        :raise c8.exceptions.UserCreateError: If create fails.
        """
        return self._tenant.create_user(username=username,
                                        email=email, password=password,
                                        active=active, extra=extra)

    # client.update_user

    def update_user(self, username, password=None, active=None, extra=None):
        """Update a user.

        :param username: Username.
        :type username: str | unicode
        :param password: New password.
        :type password: str | unicode
        :param active: Whether the user is active.
        :type active: bool
        :param extra: Additional data for the user.
        :type extra: dict
        :returns: New user details.
        :rtype: dict
        :raise c8.exceptions.UserUpdateError: If update fails.
        """
        return self._tenant.update_user(username=username, password=password,
                                        active=active, extra=extra)

    # client.replace_user

    def replace_user(self, username, password, active=None, extra=None):
        """Replace a user.

        :param username: Username.
        :type username: str | unicode
        :param password: New password.
        :type password: str | unicode
        :param active: Whether the user is active.
        :type active: bool
        :param extra: Additional data for the user.
        :type extra: dict
        :returns: New user details.
        :rtype: dict
        :raise c8.exceptions.UserReplaceError: If replace fails.
        """
        return self._tenant.replace_user(username=username, password=password,
                                         active=active, extra=extra)

    # client.delete_user

    def delete_user(self, username, ignore_missing=False):
        """Delete a user.

        :param username: Username.
        :type username: str | unicode
        :param ignore_missing: Do not raise an exception on missing user.
        :type ignore_missing: bool
        :returns: True if user was deleted successfully, False if user was not
            found and **ignore_missing** was set to True.
        :rtype: bool
        :raise c8.exceptions.UserDeleteError: If delete fails.
        """
        return self._tenant.delete_user(username=username,
                                        ignore_missing=ignore_missing)

    # client.get_permissions

    def get_permissions(self, username):
        """Return user permissions for all fabrics and collections.

        :param username: Username.
        :type username: str | unicode
        :returns: User permissions for all fabrics and collections.
        :rtype: dict
        :raise: c8.exceptions.PermissionListError: If retrieval fails.
        """
        return self._tenant.permissions(username)

    # client.get_permission

    def get_permission(self, username, fabric, collection=None):
        """Return user permission for a specific fabric or collection.

        :param username: Username.
        :type username: str | unicode
        :param fabric: fabric name.
        :type fabric: str | unicode
        :param collection: Collection name.
        :type collection: str | unicode
        :returns: Permission for given fabric or collection.
        :rtype: str | unicode
        :raise: c8.exceptions.PermissionGetError: If retrieval fails.
        """
        return self._tenant.permission(username=username, fabric=fabric,
                                       collection=collection)

    # client.update_permission

    def update_permission(self,
                          username,
                          permission,
                          fabric,
                          collection=None):
        """Update user permission for a specific fabric or collection.

        :param username: Username.
        :type username: str | unicode
        :param fabric: fabric name.
        :type fabric: str | unicode
        :param collection: Collection name.
        :type collection: str | unicode
        :param permission: Allowed values are "rw" (read and write), "ro"
            (read only) or "none" (no access).
        :type permission: str | unicode
        :returns: True if access was granted successfully.
        :rtype: bool
        :raise c8.exceptions.PermissionUpdateError: If update fails.
        """
        return self._tenant.update_permission(username=username,
                                              permission=permission,
                                              fabric=fabric,
                                              collection=collection)

    # client.reset_permission()

    def reset_permission(self, username, fabric, collection=None):
        """Reset user permission for a specific fabric or collection.

        :param username: Username.
        :type username: str | unicode
        :param fabric: fabric name.
        :type fabric: str | unicode
        :param collection: Collection name.
        :type collection: str | unicode
        :returns: True if permission was reset successfully.
        :rtype: bool
        :raise c8.exceptions.PermissionRestError: If reset fails.
        """
        return self._tenant.reset_permission(username=username, fabric=fabric,
                                             collection=collection)

    # client.kv_get_collections

    def get_collections_kv(self):
        """Returns the list of collections using kv.
        :returns: Existing Collections.
        :rtype: list
        :raise c8.exceptions.ListCollections: If retrieval fails.
        """
        return self._fabric.key_value.get_collections()

    # client.create_collection_kv

    def create_collection_kv(self, name, expiration=False):
        """Creates Collection.

        :param name: Collection name.
        :type name: str | unicode
        :param expiration: if True then the namesapce supports TTL.
        :type expiration: boolean
        :returns: True if the request is successful.
        :rtype: boolean
        :raise c8.exceptions.CreateCollectionError: If creation fails.
        """
        return self._fabric.key_value.create_collection(name=name, expiration=expiration)

    # client.delete_collection_kv

    def delete_collection_kv(self, name):
        """Deletes Collection.

        :param name: Collection name.
        :type name: str | unicode
<<<<<<< HEAD
        :return: True if the request is successful.
=======
        :returns: True if the request is successful.
>>>>>>> 06392a9e
        :rtype: boolean
        :raise c8.exceptions.DeleteCollectionError: If creation fails.
        """
        return self._fabric.key_value.delete_collection(name=name)

    # client.has_collection_kv

    def has_collection_kv(self, name):
        """Checks if a Collection exists.

        :param name: Collection name.
        :type name: str | unicode
        :returns: True if the collection exists.
        :rtype: boolean
        """
        return self._fabric.key_value.has_collection(name)

    # client.insert_key_value_pair

    def insert_key_value_pair(self, name, data=None):
        """Set a key value pair.

        :param name: Collection name.
        :type name: str | unicode
        :param data: objects to be inserted.
        :type data: list
        :returns: List of inserted objects.
        :rtype: list
        :raise c8.exceptions.InsertKVError: If insertion fails.
        """
        return self._fabric.key_value.insert_key_value_pair(name=name, data=data)

    # client.delete_entry_for_key

    def delete_entry_for_key(self, name, key):
        """Delete an entry for a key.

        :param name: Collection name.
        :type name: str | unicode
        :param key: The key for which the object is to be deleted.
        :type data: string
        :returns: True if successfully deleted.
        :rtype: boolean
        :raise c8.exceptions.DeleteEntryForKey: If deletion fails.
        """
        return self._fabric.key_value.delete_entry_for_key(name=name, key=key)

    # client.delete_entry_for_keys

    def delete_entry_for_keys(self, name, keys=[]):
        """Deletes entries for multiple keys.

        :param name: Collection name.
        :type name: str | unicode
        :param keys: The keys for which the object is to be deleted.
        :type data: list
        :returns: List of deleted objects
        :rtype: List
        :raise c8.exceptions.DeleteEntryForKey: If deletion fails.
        """
        return self._fabric.key_value.delete_entry_for_keys(name=name, keys=keys)

    # client.get_value_for_key

    def get_value_for_key(self, name, key):
        """Delete an entry for a key.

        :param name: Collection name.
        :type name: str | unicode
        :param key: The key for which the object is to be deleted.
        :type data: string
        :returns: The value object.
        :rtype: object
        :raise c8.exceptions.GetValueError: If request fails.
        """
        return self._fabric.key_value.get_value_for_key(name=name, key=key)

    # client.get_keys

    def get_keys(self, name):
        """gets keys of a collection.

        :param name: Collection name.
        :type name: str | unicode
        :returns: List of Keys.
        :rtype: list
        :raise c8.exceptions.GetKeysError: If request fails.
        """
        return self._fabric.key_value.get_keys(name)

    # client.get_kv_count

    def get_kv_count(self, name):
        """gets the kv count of a collection.

        :param name: Collection name.
        :type name: str | unicode
        :returns: Number of kv entries.
        :rtype: int
        :raise c8.exceptions.GetCountError: If request fails.
        """
        return self._fabric.key_value.get_kv_count(name)

    # client.create_api_key

    def create_api_key(self, keyid):
        """Creates an api key.

<<<<<<< HEAD
        :return: Creates an api key.
=======
        :returns: Creates an api key.
>>>>>>> 06392a9e
        :rtype: list
        :raise c8.exceptions.CreateAPIKey: If request fails.
        """
        _apiKeys = self._fabric.api_keys(keyid)
        return _apiKeys.create_api_key()

    # client.list_all_api_keys

    def list_all_api_keys(self):
        return self._fabric.list_all_api_keys()

    # client.remove_api_key

    def remove_api_key(self, keyid):
        _apiKeys = self._fabric.api_keys(keyid)
        return _apiKeys.remove_api_key()

    # client.list_accessible_databases

    def list_accessible_databases(self, keyid):
        _apiKeys = self._fabric.api_keys(keyid)
        return _apiKeys.list_accessible_databases()

    # client.get_database_access_level

    def get_database_access_level(self, keyid, databasename):
        """Fetch the database access level for a specific database.


        :param databasename: Name of the database
        :type databasename: string
        :returns: AccessLevel of a db.
        :rtype: string
        :raise c8.exceptions.DataBaseAccessLevel: If request fails.
        """
        _apiKeys = self._fabric.api_keys(keyid)
        return _apiKeys.get_database_access_level(databasename)

    def set_database_access_level(self, keyid, databasename, grant='ro'):
        _apiKeys = self._fabric.api_keys(keyid)
        return _apiKeys.set_database_access_level(databasename, grant=grant)

    def clear_database_access_level(self, keyid, databasename):
        _apiKeys = self._fabric.api_keys(keyid)
        return _apiKeys.clear_database_access_level(databasename)

    def get_collection_access_level(self, keyid, collection_name, databasename='_system'):
        _apiKeys = self._fabric.api_keys(keyid)
        return _apiKeys.get_collection_access_level(collection_name, databasename)

    def set_collection_access_level(self, keyid, collection_name, databasename='_system',
                                    grant='ro'):
        _apiKeys = self._fabric.api_keys(keyid)
        return _apiKeys.set_collection_access_level(collection_name, databasename, grant)

    def clear_collection_access_level(self, keyid, collection_name, databasename='_system'):
        _apiKeys = self._fabric.api_keys(keyid)
        return _apiKeys.clear_collection_access_level(collection_name, databasename)

    def list_accessible_streams(self, keyid, databasename='_system', full=False):
        _apiKeys = self._fabric.api_keys(keyid)
        return _apiKeys.list_accessible_streams(databasename, full)

    def get_stream_access_level(self, keyid, streamname, databasename='_system', local=False):
        _apiKeys = self._fabric.api_keys(keyid)
        return _apiKeys.get_stream_access_level(streamname, databasename, local)

    def set_stream_access_level(self, keyid, streamname, databasename='_system', grant='ro', local=False):
        _apiKeys = self._fabric.api_keys(keyid)
        return _apiKeys.set_stream_access_level(streamname, databasename, grant, local=local)

    def clear_stream_access_level(self, keyid, streamname, databasename='_system', local=False):
        _apiKeys = self._fabric.api_keys(keyid)
        return _apiKeys.clear_stream_access_level(streamname, databasename, local)

    def get_billing_access_level(self, keyid):
        _apiKeys = self._fabric.api_keys(keyid)
        return _apiKeys.get_billing_access_level()

    def set_billing_access_level(self, keyid, grant='ro'):
        _apiKeys = self._fabric.api_keys(keyid)
        return _apiKeys.set_billing_access_level(grant)

    def clear_billing_access_level(self, keyid):
        _apiKeys = self._fabric.api_keys(keyid)
        return _apiKeys.clear_billing_access_level()

    def set_search(self, collection, enable, field):
        """Set search capability of a collection (enabling or disabling it). 
        If the collection does not exist, it will be created.

        :param collection: Collection name on which search capabilities has to be enabled/disabled
        :type collection: str | unicode
        :param enable: Whether to enable / disable search capabilities
        :type enable: bool
        :param field: For which field to enable search capability.
        :type field: str | unicode
        :returns: True if set operation is successfull
        :rtype: bool
        """
        return self._search.set_search(collection, enable, field)

    def create_view(self,
                    name,
                    propeties={},
                    view_type="search",
                    ):
        """Creates a new view with a given name and properties if it does not
        already exist.
        Note: view can't be created with the links. Please use PUT/PATCH for links
        management.

        :param name: The name of the view
        :type name: str | unicode
        :param properties: Properties related with given view
        :type properties: dict
        :param view_type: The type of the view. must be equal to "c8search"
        :type view_type: str | unicode
        :returns: object of new view
        :rtype: dict
        """
        return self._search.create_view(name=name, propeties={}, view_type="search")

    def list_all_views(self):
        """ List all views

        :returns: Returns an object containing an array of all view descriptions. 
        :rtype: [dict]
        """
        return self._search.list_all_views()

    def get_view_info(self, view):
        """Returns information about view

        :param view: name of the view
        :type view: str | unicode
        :returns: returns information about view
        :rtype: dict
        """
        return self._search.get_view_info(view)

    def rename_view(self, old_name, new_name):
        """Rename given view to new name

        :param old_name: Old view name
        :type old_name: str | unicode
        :param new_name: New view name
        :type new_name: str | unicode
        :returns: True if view name renamed
        :rtype: bool
        """
        return self._search.rename_view(old_name, new_name)

    def delete_view(self, view):
        """Deletes given view

        :param view: Name of the view to be deleted
        :type view: str | unicode
        :returns: True if view deleted successfully
        :rtype: bool
        """
        return self._search.delete_view(view)

    def get_view_properties(self, view):
        """Get view properties

        :param view: View name whos properties we need to get.
        :type view: str | unicode
        :returns: returns properties of given view
        :rtype: dict
        """
        return self._search.get_view_properties(view)

    def update_view_properties(self, view, properties):
        """Updates properties of given view

        :param view: Name of the view
        :type view: str | unicode
        :param properties: Properties to be updated in given view
        :type properties: dict
        :returns: True if properties updated successfully
        :rtype: bool
        """
        return self._search.update_view_properties(view, properties)

    def search_in_collection(self, collection, search, bindVars=None, ttl=60):
        """Search a collection for string matches.

        :param collection: Collection name on which search has to be performed 
        :type collection: str | unicode
        :param search: search string needs to be search in given collection
        :type search: str | unicode
        :param bindVars: if there is c8ql in search text, we can pass bindVars for
                         c8ql query using bindVars param
        :type bindVars: dict | None
        :param ttl: default ttl will be 60 seconds
        :type ttl: int
        :returns: The specified search query will be executed for the collection.
                  The results of the search will be in the response. If there are too 
                  many results, an "id" will be specified for the cursor that can be 
                  used to obtain the remaining results.
        :rtype: [dict]
        """
        return self._search.search_in_collection(collection, search, bindVars=None, ttl=60)

    def get_list_of_analyzer(self):
        """Get list of all available analyzers

        :returns: Returns list of all available analyzers
        :rtype: [dict]
        """
        return self._search.get_list_of_analyzer()

    def create_analyzer(self, name,  analyzer_type, features=[], properties={}):
        """Creates an analyzer with supplied definitions

        :param name: The analyzer name.
        :type name: str | unicode
        :param properties: The properties used to configure the specified type.
                           Value may be a string, an object or null. The default value is null.
        :type properties: str | dict | unicode
        :param analyzer_type: The analyzer type.
        :type analyzer_type: str | unicode
        :param features: The set of features to set on the analyzer generated fields.
                         The default value is an empty array.
        :type features: list
        :returns: Returns analyzer object if analyzer created successfully
        :rtype: dict
        """
        return self._search.create_analyzer(name,  analyzer_type, features=features, properties=properties)

    def delete_analyzer(self, name):
        """Deletes given analyzer

        :param name: Name of the analyzer to be deleted
        :type name: str | unicode
        :returns: True if analyzer deleted successfully
        :rtype: bool
        """
        return self._search.delete_analyzer(name)

    def get_analyzer_definition(self, name):
        """Gets given analyzer definition

        :param name: Name of the view to be deleted
        :type name: str | unicode
        :returns: Definition of the given analyzer
        :rtype: dict
        """
        return self._search.get_analyzer_definition(name)

    # def fabric(self, tenant, name, email, password, verify=False):
    #     """Connect to a fabric and return the fabric API wrapper.

    #     :param name: Fabric name.
    #     :type name: str | unicode
    #     :param username: Username for basic authentication.
    #     :type username: str | unicode
    #     :param password: Password for basic authentication.
    #     :type password: str | unicode
    #     :param verify: Verify the connection by sending a test request.
    #     :type verify: bool
    #     :returns: Standard fabric API wrapper.
    #     :rtype: c8.fabric.StandardFabric
    #     :raise c8.exceptions.ServerConnectionError: If **verify** was set
    #         to True and the connection to C8Db fails.
    #     """
    #     connection = FabricConnection(
    #         url=self._url, stream_port=self._stream_port, tenant=tenant,
    #         fabric=name, email=email, password=password,
    #         http_client=self._http_client
    #     )
    #     fabric = StandardFabric(connection)

    #     if verify:  # Check the server connection by making a read API call
    #         try:
    #             fabric.ping()
    #         except ServerConnectionError as err:
    #             raise err
    #         except Exception as err:
    #             raise ServerConnectionError('bad connection: {}'.format(err))

    #     return fabric<|MERGE_RESOLUTION|>--- conflicted
+++ resolved
@@ -211,11 +211,7 @@
         :type is_system: bool
         :param stream: If True, create a local stream for collection.
         :type stream: bool
-<<<<<<< HEAD
-        :return: Standard collection API wrapper.
-=======
         :returns: Standard collection API wrapper.
->>>>>>> 06392a9e
         :rtype: c8.collection.StandardCollection
         """
         resp = self._fabric.create_collection(name=name,
@@ -355,11 +351,7 @@
         :param deduplicate: If set to True, inserting duplicate index values
             from the same document triggers unique constraint errors.
         :type deduplicate: bool
-<<<<<<< HEAD
-        :return: New index details.
-=======
         :returns: New index details.
->>>>>>> 06392a9e
         :rtype: dict
         :raise c8.exceptions.IndexCreateError: If create fails.
         """
@@ -1080,7 +1072,6 @@
         :raise: c8.exceptions.StreamDeleteError: If creating streams fails.
         """
         return self._fabric.create_stream(stream, local=local)
-<<<<<<< HEAD
 
 
     # client.delete_stream
@@ -1094,8 +1085,6 @@
         :raise: c8.exceptions.StreamDeleteError: If creating streams fails.
         """
         return self._fabric.delete_stream(stream, force=force)
-=======
->>>>>>> 06392a9e
 
     # client.terminate_stream
 
@@ -2002,11 +1991,7 @@
 
         :param name: Collection name.
         :type name: str | unicode
-<<<<<<< HEAD
-        :return: True if the request is successful.
-=======
         :returns: True if the request is successful.
->>>>>>> 06392a9e
         :rtype: boolean
         :raise c8.exceptions.DeleteCollectionError: If creation fails.
         """
@@ -2115,11 +2100,7 @@
     def create_api_key(self, keyid):
         """Creates an api key.
 
-<<<<<<< HEAD
-        :return: Creates an api key.
-=======
         :returns: Creates an api key.
->>>>>>> 06392a9e
         :rtype: list
         :raise c8.exceptions.CreateAPIKey: If request fails.
         """
