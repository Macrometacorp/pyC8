--- conflicted
+++ resolved
@@ -326,13 +326,10 @@
     """Failed to truncate collection."""
 
 
-<<<<<<< HEAD
-=======
 class CollectionPropertiesError(C8ServerError):
     """Failed to retrieve collection properties."""
 
 
->>>>>>> 658bde23
 #####################
 # Cursor Exceptions #
 #####################
