--- conflicted
+++ resolved
@@ -326,13 +326,10 @@
     """Failed to truncate collection."""
 
 
-<<<<<<< HEAD
 class CollectionPropertiesError(C8ServerError):
     """Failed to retrieve collection properties."""
 
 
-=======
->>>>>>> 034d9557
 #####################
 # Cursor Exceptions #
 #####################
@@ -719,11 +716,8 @@
     """Failed to fetch the streams for the specified key"""
 
 
-<<<<<<< HEAD
-class BillingAcessLevel(C8ServerError):
-=======
+
 class BillingAccessLevel(C8ServerError):
->>>>>>> 034d9557
     """Failed to fetch the billing access level"""
 
 
