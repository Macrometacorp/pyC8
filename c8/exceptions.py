# coding=utf-8 

from __future__ import absolute_import, unicode_literals


class C8Error(Exception):
    """Base class for all exceptions in pyC8."""


class C8ClientError(C8Error):
    """Base class for errors originating from pyC8 client.

    :param msg: Error message.
    :type msg: str | unicode

    :cvar source: Source of the error (always set to "client").
    :vartype source: str | unicode
    :ivar message: Error message.
    :vartype message: str | unicode
    """
    source = 'client'

    def __init__(self, msg):
        super(C8ClientError, self).__init__(msg)
        self.message = msg
        self.error_message = None
        self.error_code = None
        self.url = None
        self.response = None
        self.request = None
        self.http_method = None
        self.http_code = None
        self.http_headers = None


class C8ServerError(C8Error):
    """Base class for errors originating from C8Db server.

    :param resp: HTTP response.
    :type resp: c8.response.Response
    :param msg: Error message override.
    :type msg: str | unicode

    :cvar source: Source of the error (always set to "server").
    :vartype source: str | unicode
    :ivar message: Exception message.
    :vartype message: str | unicode
    :ivar url: API URL.
    :vartype url: str | unicode
    :ivar response: HTTP response object.
    :vartype response: c8.response.Response
    :ivar request: HTTP request object.
    :vartype request: c8.request.Request
    :ivar http_method: HTTP method in lowercase (e.g. "post").
    :vartype http_method: str | unicode
    :ivar http_code: HTTP status code.
    :vartype http_code: int
    :ivar http_headers: Response headers.
    :vartype http_headers: requests.structures.CaseInsensitiveDict | dict
    :ivar error_code: Error code from C8Db server.
    :vartype error_code: int
    :ivar error_message: Raw error message from C8Db server.
    :vartype error_message: str | unicode
    """
    source = 'server'

    def __init__(self, resp, request, msg=None):
        msg = msg or resp.error_message or resp.status_text
        self.error_message = resp.error_message
        self.error_code = resp.error_code
        if self.error_code is not None:
            msg = '[HTTP {}][ERR {}] {}'.format(
                resp.status_code, self.error_code, msg)
        else:
            msg = '[HTTP {}] {}'.format(resp.status_code, msg)
        super(C8ServerError, self).__init__(msg)
        self.message = msg
        self.url = resp.url
        self.response = resp
        self.request = request
        self.http_method = resp.method
        self.http_code = resp.status_code
        self.http_headers = resp.headers


class C8AuthenticationError(C8ClientError):
    """Failed to authenticate C8 User"""


class C8TenantNotFoundError(C8ClientError):
    """Failed to get Tenant Name"""


class C8TokenNotFoundError(C8ClientError):
    """Failed to get Token"""


#######################
# Stream Exceptions #
#######################


class StreamProducerError(C8ClientError):
    """Failed to create Stream Producer"""


class StreamSubscriberError(C8ClientError):
    """Failed to create Stream Subscriber"""


class StreamConnectionError(C8ServerError):
    """Failed to connect to C8 stream."""


class StreamListError(C8ServerError):
    """Failed to retrieve streams."""


class StreamPropertiesError(C8ServerError):
    """Failed to retrieve stream properties."""


class StreamCreateError(C8ServerError):
    """Failed to create stream."""


class StreamDeleteError(C8ServerError):
    """Failed to delete stream."""


class StreamUpdateError(C8ServerError):
    """Failed to update stream content."""


class StreamStatisticsError(C8ServerError):
    """Failed to get stream stats."""


class StreamPermissionError(C8ServerError):
    """Don't have permission"""


class StreamCommunicationError(C8ServerError):
    """If an error related to C8Streams communication was encountered."""


class StreamEventError(C8ClientError):
    """Failed to process the event from C8 stream."""


class StreamBadInputError(C8ClientError):
    """If the request doesn’t have the expected format"""


#######################
# Tenant Exceptions #
#######################


class TenantListError(C8ServerError):
    """Failed to retrieve tenants."""


class TenantDcListError(C8ServerError):
    """Failed to retrieve list of C8 Data Centers."""


class TenantPropertiesError(C8ServerError):
    """Failed to retrieve tenant properties."""


class TenantCreateError(C8ServerError):
    """Failed to create tenant."""


class TenantUpdateError(C8ServerError):
    """Failed to update tenant."""


class TenantDeleteError(C8ServerError):
    """Failed to delete tenant."""


class TenantDetailsError(C8ServerError):
    """Failed to retrieve tenant details."""


#######################
# Topic Exceptions #
#######################


class TopicListError(C8ServerError):
    """Failed to retrieve topic."""


class TopicPropertiesError(C8ServerError):
    """Failed to retrieve topic properties."""


class TopicCreateError(C8ServerError):
    """Failed to create topic."""


class TopicDeleteError(C8ServerError):
    """Failed to delete topic."""


class SubscriptionDeleteError(C8ServerError):
    """Failed to delete subscription."""


class SubscriptionUpdateError(C8ServerError):
    """Failed to update subscription."""


class TopicStatisticsError(C8ServerError):
    """Failed to get topic stats."""


##################
# C8QL Exceptions #
##################


class C8QLQueryListError(C8ServerError):
    """Failed to retrieve running C8QL queries."""


class C8QLQueryExplainError(C8ServerError):
    """Failed to parse and explain query."""


class C8QLQueryValidateError(C8ServerError):
    """Failed to parse and validate query."""


class C8QLQueryExecuteError(C8ServerError):
    """Failed to execute query."""


class C8QLQueryKillError(C8ServerError):
    """Failed to kill the query."""


class C8QLQueryClearError(C8ServerError):
    """Failed to clear slow C8QL queries."""


class C8QLFunctionListError(C8ServerError):
    """Failed to retrieve C8QL user functions."""


class C8QLFunctionCreateError(C8ServerError):
    """Failed to create C8QL user function."""


class C8QLFunctionDeleteError(C8ServerError):
    """Failed to delete C8QL user function."""


##############################
# Async Execution Exceptions #
##############################


class AsyncExecuteError(C8ServerError):
    """Failed to execute async API request."""


class AsyncJobListError(C8ServerError):
    """Failed to retrieve async jobs."""


class AsyncJobCancelError(C8ServerError):
    """Failed to cancel async job."""


class AsyncJobStatusError(C8ServerError):
    """Failed to retrieve async job status."""


class AsyncJobResultError(C8ServerError):
    """Failed to retrieve async job result."""


class AsyncJobClearError(C8ServerError):
    """Failed to clear async job results."""


##############################
# Batch Execution Exceptions #
##############################


class BatchStateError(C8ClientError):
    """The batch object was in a bad state."""


class BatchJobResultError(C8ClientError):
    """Failed to retrieve batch job result."""


class BatchExecuteError(C8ServerError):
    """Failed to execute batch API request."""


#########################
# Collection Exceptions #
#########################


class CollectionListError(C8ServerError):
    """Failed to retrieve collections."""


class CollectionCreateError(C8ServerError):
    """Failed to create collection."""


class CollectionDeleteError(C8ServerError):
    """Failed to delete collection."""


class CollectionTruncateError(C8ServerError):
    """Failed to truncate collection."""


class CollectionPropertiesError(C8ServerError):
    """Failed to retrieve collection properties."""


<<<<<<< HEAD
class CollectionConfigureError:
    """Failed to configure collection properties."""


=======
>>>>>>> f378bc25
#####################
# Cursor Exceptions #
#####################


class CursorStateError(C8ClientError):
    """The cursor object was in a bad state."""


class CursorEmptyError(C8ClientError):
    """The current batch in cursor was empty."""


class CursorNextError(C8ServerError):
    """Failed to retrieve the next result batch from server."""


class CursorCloseError(C8ServerError):
    """Failed to delete the cursor result from server."""


#######################
# Fabric Exceptions #
#######################


class FabricListError(C8ServerError):
    """Failed to retrieve fabrics."""


class FabricPropertiesError(C8ServerError):
    """Failed to retrieve fabric properties."""


class FabricCreateError(C8ServerError):
    """Failed to create fabric."""


class FabricDeleteError(C8ServerError):
    """Failed to delete fabric."""


class SpotRegionUpdateError(C8ServerError):
    """Failed to update Spot Region"""


class SpotRegionAssignError(C8ServerError):
    """Fails to assign region as Spot Region"""


#######################
# Document Exceptions #
#######################


class DocumentParseError(C8ClientError):
    """Failed to parse document input."""


class DocumentCountError(C8ServerError):
    """Failed to retrieve document count."""


class DocumentInError(C8ServerError):
    """Failed to check whether document exists."""


class DocumentGetError(C8ServerError):
    """Failed to retrieve document."""


class DocumentKeysError(C8ServerError):
    """Failed to retrieve document keys."""


class DocumentIDsError(C8ServerError):
    """Failed to retrieve document IDs."""


class DocumentInsertError(C8ServerError):
    """Failed to insert document."""


class DocumentReplaceError(C8ServerError):
    """Failed to replace document."""


class DocumentUpdateError(C8ServerError):
    """Failed to update document."""


class DocumentDeleteError(C8ServerError):
    """Failed to delete document."""


class DocumentRevisionError(C8ServerError):
    """The expected and actual document revisions mismatched."""


####################
# Graph Exceptions #
####################


class GraphListError(C8ServerError):
    """Failed to retrieve graphs."""


class GraphCreateError(C8ServerError):
    """Failed to create the graph."""


class GraphDeleteError(C8ServerError):
    """Failed to delete the graph."""


class GraphPropertiesError(C8ServerError):
    """Failed to retrieve graph properties."""


class VertexCollectionListError(C8ServerError):
    """Failed to retrieve vertex collections."""


class VertexCollectionCreateError(C8ServerError):
    """Failed to create vertex collection."""


class VertexCollectionDeleteError(C8ServerError):
    """Failed to delete vertex collection."""


class EdgeDefinitionListError(C8ServerError):
    """Failed to retrieve edge definitions."""


class EdgeDefinitionCreateError(C8ServerError):
    """Failed to create edge definition."""


class EdgeDefinitionReplaceError(C8ServerError):
    """Failed to replace edge definition."""


class EdgeDefinitionDeleteError(C8ServerError):
    """Failed to delete edge definition."""


class EdgeListError(C8ServerError):
    """Failed to retrieve edges coming in and out of a vertex."""


####################
# Index Exceptions #
####################


class IndexListError(C8ServerError):
    """Failed to retrieve collection indexes."""


class IndexCreateError(C8ServerError):
    """Failed to create collection index."""


class IndexDeleteError(C8ServerError):
    """Failed to delete collection index."""


class GetIndexError(C8ServerError):
    """Failed to return the specified Index"""


#####################
# Server Exceptions #
#####################


class ServerConnectionError(C8ClientError):
    """Failed to connect to C8Db server."""


class ServerVersionError(C8ServerError):
    """Failed to retrieve server version."""


class ServerDetailsError(C8ServerError):
    """Failed to retrieve server details."""


class ServerTimeError(C8ServerError):
    """Failed to retrieve server system time."""


###################
# User Exceptions #
###################


class UserListError(C8ServerError):
    """Failed to retrieve users."""


class UserGetError(C8ServerError):
    """Failed to retrieve user details."""


class UserCreateError(C8ServerError):
    """Failed to create user."""


class UserUpdateError(C8ServerError):
    """Failed to update user."""


class UserDeleteError(C8ServerError):
    """Failed to delete user."""


class DataBaseError(C8ServerError):
    """Failed to fetch accessible databases for specified user"""


class GetDataBaseAccessLevel(C8ServerError):
    """Failed to fetch database access level for the specified user"""


#########################
# Permission Exceptions #
#########################


class PermissionListError(C8ServerError):
    """Failed to list user permissions."""


#####################
# Restql Exceptions #
#####################


class RestqlValidationError(C8ClientError):
    """Failed to validate restql data."""


class RestqlCreateError(C8ServerError):
    """Failed to create restql."""


class RestqlDeleteError(C8ServerError):
    """Failed to delete restql."""


class RestqlListError(C8ServerError):
    """Failed to get restql details."""


class RestqlUpdateError(C8ServerError):
    """Failed to update restql."""


class RestqlExecuteError(C8ServerError):
    """Failed to execute restql."""


#######################
# Event Exceptions #
#######################


class EventCreateError(C8ServerError):
    """Failed to create the event."""


class EventGetError(C8ServerError):
    """Failed to get the event."""


class EventDeleteError(C8ServerError):
    """Failed to delete the event."""


class StreamAppGetSampleError(C8ServerError):
    """Error while retriving sample stream apps."""


class StreamAppChangeActiveStateError(C8ServerError):
    """Error while changing active state of stream app."""


#######################
# KV Exceptions #
#######################

class ListCollections(C8ServerError):
    """Failed to fetch the list of collections that use KV."""


class CreateCollectionError(C8ServerError):
    """Failed to Create the given namesace/collection."""


class DeleteCollectionError(C8ServerError):
    """Failed to Delete the given namespace/collection"""


class InsertKVError(C8ServerError):
    """Failed to insert kv pair"""


class DeleteEntryForKey(C8ServerError):
    """Failed to Delete entry for the specified key/keys"""


class GetValueError(C8ServerError):
    """Failed to fetch the value for the specified key/keys"""


class GetKeysError(C8ServerError):
    """Failed to get keys for the collection """


class GetCountError(C8ServerError):
    """Failed to get the kv count for the collection"""


#######################
# API Keys #
#######################

class CreateAPIKey(C8ServerError):
    """Failed to create API Key"""


class RemoveAPIKey(C8ServerError):
    """Failed to remove API Key"""


class GetAPIKeys(C8ServerError):
    """Failed to fetch the API keys"""


class ListDataBases(C8ServerError):
    """Failed to fetch the databases for the specified key"""


class DataBaseAccessLevel(C8ServerError):
    """Failed to fetch the database access level for the specified database"""


class SetDataBaseAccessLevel(C8ServerError):
    """Failed to set the database access level for the specified database"""


class ClearDataBaseAccessLevel(C8ServerError):
    """Failed to clear the database access level for the specified database"""


class CollectionAccessLevel(C8ServerError):
    """Failed to fetch the database access level for the specified collection"""


class SetCollectionAccessLevel(C8ServerError):
    """Failed to set the database access level for the specified collection"""


class ClearCollectionAccessLevel(C8ServerError):
    """Failed to clear the database access level for the specified collection"""


class StreamAccessLevel(C8ServerError):
    """Failed to fetch the database access level for the specified collection"""


class SetStreamAccessLevel(C8ServerError):
    """Failed to set the database access level for the specified collection"""


class ClearStreamAccessLevel(C8ServerError):
    """Failed to clear the database access level for the specified collection"""


class ListStreams(C8ServerError):
    """Failed to fetch the streams for the specified key"""


<<<<<<< HEAD
class BillingAcessLevel(C8ServerError):
=======

class BillingAccessLevel(C8ServerError):
>>>>>>> f378bc25
    """Failed to fetch the billing access level"""


class SetBillingAccessLevel(C8ServerError):
    """Failed to set the billing access level"""


class ClearBillingAccessLevel(C8ServerError):
    """Failed to clear the billing access level"""


#######################
# Search #
#######################


class SearchCollectionSetError(C8ServerError):
    """Failed to set search capabilities for given collection"""


class SearchCollectionInvalidArgument(C8ServerError):
    """Invalid arguments supplied"""


class SearchCollectionForbiddenError(C8ServerError):
    """Permission denied for the specified collection"""


class SearchError(C8ServerError):
    """Failed to search given search string"""


class SearchInvalidArgumentError(C8ServerError):
    """Invalid arguments supplied"""


class SearchForbiddenError(C8ServerError):
    """Permission denied for the specified collection"""


class SearchNotExistError(C8ServerError):
    """Collection does not exist or search is disabled for this collection"""


class ViewCreateError(C8ServerError):
    """Failed to create view"""


class ViewCreateViewNameMissingError(C8ServerError):
    """The view-name is missing, then a HTTP 400 is returned."""


class ViewCreateViewNameUnknownError(C8ServerError):
    """The view-name is unknown, then a HTTP 404 is returned."""


class ViewGetError(C8ServerError):
    """Failed to get view information"""


class ViewNotFoundError(C8ServerError):
    """View does not exist"""


class ViewRenameError(C8ServerError):
    """Failed to rename view"""


class ViewDeleteError(C8ServerError):
    """Failed to delete view"""


class ViewGetPropertiesError(C8ServerError):
    """Failed to get properties of given view"""


class ViewUpdatePropertiesError(C8ServerError):
    """Failed to update properties of given view"""


class AnalyzerListError(C8ServerError):
    """Failed to get list of all available analyzers"""


class AnalyzerCreateError(C8ServerError):
    """Failed to create analyzer"""


class AnalyzerInvalidParametersError(C8ServerError):
    """Invalid parameters provided"""


class AnanlyzerForbiddenError(C8ServerError):
    """User does not have permission to create analyzers"""


class AnalyzerDeleteError(C8ServerError):
    """Failed to delete analyzer"""


class AnalyzerGetDefinitionError(C8ServerError):
    """Failed to get analyzer definition"""


class AnalyzerNotFoundError(C8ServerError):
    """Analyzer configuration not found"""


class AnalyzerConflictError(C8ServerError):
    """The analyzer is still in use"""


#######################
# Attributes #
#######################


class GetAttributes(C8ServerError):
    """Failed to fetch the Attributes for the specified user"""


class UpdateAttributes(C8ServerError):
    """Failed to update attributes for the specified user"""


class RemoveAllAttributes(C8ServerError):
    """Failed to remove all the attributes for the specified user"""


class RemoveAttribute(C8ServerError):
    """Failed to remove the given attribute for the specified user"""<|MERGE_RESOLUTION|>--- conflicted
+++ resolved
@@ -330,13 +330,6 @@
     """Failed to retrieve collection properties."""
 
 
-<<<<<<< HEAD
-class CollectionConfigureError:
-    """Failed to configure collection properties."""
-
-
-=======
->>>>>>> f378bc25
 #####################
 # Cursor Exceptions #
 #####################
@@ -723,12 +716,7 @@
     """Failed to fetch the streams for the specified key"""
 
 
-<<<<<<< HEAD
-class BillingAcessLevel(C8ServerError):
-=======
-
 class BillingAccessLevel(C8ServerError):
->>>>>>> f378bc25
     """Failed to fetch the billing access level"""
 
 
