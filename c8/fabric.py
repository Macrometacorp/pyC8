--- conflicted
+++ resolved
@@ -143,14 +143,8 @@
             print("pyC8 Realtime: Initialized C8Streams connection to " + self.url + ":" + str(self.stream_port))
         else:
             dcl_local = self.dclist_local()
-<<<<<<< HEAD
-            self.pulsar_client = pulsar.Client(
-                'pulsar://' + constants.PLUSAR_URL_PREFIX + dcl_local['tags']['url'] + ":" + str(self.stream_port))
-
-=======
             self.pulsar_client = pulsar.Client('pulsar://' + dcl_local['tags']['url'] + ":" + str(self.stream_port))
         
->>>>>>> dbaaa08f
         consumer = self.pulsar_client.subscribe(topic, subscription_name)
 
         try:
