--- conflicted
+++ resolved
@@ -174,16 +174,9 @@
     assert tvcol_name in extract("name", tst_fabric.collections())
 
     # Test list vertex collection via bad fabric
-<<<<<<< HEAD
-    with assert_raises(VertexCollectionListError) as err:
-        client._tenant.useFabric(generate_graph_name()).graph(
-            bad_graph.name
-        ).vertex_collections()
-    assert err.value.error_code == 11
-=======
     with assert_raises(VertexCollectionListError):
         client._tenant.useFabric(generate_graph_name()).graph(bad_graph.name).vertex_collections()
->>>>>>> 223a4736
+
 
     # Test delete missing vertex collection
     with assert_raises(VertexCollectionDeleteError) as err:
