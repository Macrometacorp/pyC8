--- conflicted
+++ resolved
@@ -98,32 +98,20 @@
     # Response from platform
     assert {"code": 200, "result": ["11.5", "22"]} == response
 
-
-<<<<<<< HEAD
-def test_redis_mset(setup_client):
-    response = setup_client.redis.mset(
-        {"test3": "value3", "test4": "value4"}, REDIS_COLLECTION
-=======
+    
 def test_redis_mset(get_client_instance):
     response = get_client_instance.redis.mset(
         {"test3": "value3", "test4": "value4"},
         REDIS_COLLECTION
->>>>>>> 223a4736
-    )
-    # Response from platform
-    assert {"code": 200, "result": "OK"} == response
-
-
-<<<<<<< HEAD
-def test_redis_msetnx(setup_client):
-    response = setup_client.redis.msetnx(
-        {"test5": "value5", "test6": "value6"}, REDIS_COLLECTION
-=======
+    )
+    # Response from platform
+    assert {"code": 200, "result": "OK"} == response
+
+
 def test_redis_msetnx(get_client_instance):
     response = get_client_instance.redis.msetnx(
         {"test5": "value5", "test6": "value6"},
         REDIS_COLLECTION
->>>>>>> 223a4736
     )
 
     # Response from platform
@@ -194,13 +182,8 @@
 # We support Redis commands till 6.2, bit/byte operation was added in 7.0
 # def test_redis_bitcount_3(get_client_instance):
 #
-<<<<<<< HEAD
-#     response = setup_client.redis_bitcount("myKeyString", REDIS_COLLECTION, 1, 1, "BYTE")
-#
-=======
 #     response = get_client_instance.redis_bitcount("myKeyString", REDIS_COLLECTION, 1, 1, "BYTE")
 #     
->>>>>>> 223a4736
 #     # Response from platform
 #     assert {"code": 200, "result": 6} == response
 
@@ -217,15 +200,9 @@
     assert {"code": 200, "result": "OK"} == response
 
 
-<<<<<<< HEAD
-def test_redis_bitop(setup_client):
-    response = setup_client.redis.bitop(
-        "AND", "dest", ["key1", "key2"], REDIS_COLLECTION
-    )
-=======
+
 def test_redis_bitop(get_client_instance):
     response = get_client_instance.redis.bitop("AND", "dest", ["key1", "key2"], REDIS_COLLECTION)
->>>>>>> 223a4736
     # Response from platform
     assert {"code": 200, "result": 6} == response
 
@@ -242,13 +219,8 @@
     assert {"code": 200, "result": 1} == response
 
 
-<<<<<<< HEAD
-def test_redis_set_5(setup_client):
-    response = setup_client.redis.set("mykey2", "\x00\x00\x00", REDIS_COLLECTION)
-=======
 def test_redis_set_5(get_client_instance):
     response = get_client_instance.redis.set("mykey2", '\x00\x00\x00', REDIS_COLLECTION)
->>>>>>> 223a4736
     # Response from platform
     assert {"code": 200, "result": "OK"} == response
 
@@ -278,11 +250,6 @@
     assert {"code": 200, "result": "copper"} == response
 
 
-<<<<<<< HEAD
-def test_redis_linsert(setup_client):
-    response = setup_client.redis.linsert(
-        "list", "AFTER", "copper", "silver", REDIS_COLLECTION
-=======
 def test_redis_linsert(get_client_instance):
     response = get_client_instance.redis.linsert(
         "list",
@@ -290,7 +257,6 @@
         "copper",
         "silver",
         REDIS_COLLECTION
->>>>>>> 223a4736
     )
     # Response from platform
     assert {"code": 200, "result": 4} == response
@@ -322,11 +288,7 @@
     assert {"code": 200, "result": 3} == response
 
 
-<<<<<<< HEAD
-def test_redis_lmove(setup_client):
-    response = setup_client.redis.lmove(
-        "testList1", "testList2", "RIGHT", "LEFT", REDIS_COLLECTION
-=======
+
 def test_redis_lmove(get_client_instance):
     response = get_client_instance.redis.lmove(
         "testList1",
@@ -334,7 +296,6 @@
         "RIGHT",
         "LEFT",
         REDIS_COLLECTION
->>>>>>> 223a4736
     )
     # Response from platform
     assert {"code": 200, "result": "a"} == response
@@ -424,30 +385,17 @@
     assert {"code": 200, "result": 3} == response
 
 
-<<<<<<< HEAD
-def test_redis_rpoplpush(setup_client):
-    response = setup_client.redis.rpoplpush(
-        "myPushList", "myOtherPushList", REDIS_COLLECTION
-    )
-=======
 def test_redis_rpoplpush(get_client_instance):
     response = get_client_instance.redis.rpoplpush("myPushList", "myOtherPushList", REDIS_COLLECTION)
->>>>>>> 223a4736
     # Response from platform
     assert {"code": 200, "result": "three"} == response
 
 
-<<<<<<< HEAD
-def test_redis_hset(setup_client):
-    response = setup_client.redis.hset(
-        "games", {"action": "elden", "driving": "GT7"}, REDIS_COLLECTION
-=======
 def test_redis_hset(get_client_instance):
     response = get_client_instance.redis.hset(
         "games",
         {"action": "elden", "driving": "GT7"},
         REDIS_COLLECTION
->>>>>>> 223a4736
     )
 
     # Response from platform
@@ -484,15 +432,8 @@
     assert {"code": 200, "result": "5"} == response
 
 
-<<<<<<< HEAD
-def test_redis_hincrbyfloat(setup_client):
-    response = setup_client.redis.hincrbyfloat(
-        "myhashfloat", "field", 10.5, REDIS_COLLECTION
-    )
-=======
 def test_redis_hincrbyfloat(get_client_instance):
     response = get_client_instance.redis.hincrbyfloat("myhashfloat", "field", 10.5, REDIS_COLLECTION)
->>>>>>> 223a4736
     # Response from platform
     assert {"code": 200, "result": "10.500000"} == response
 
@@ -509,46 +450,27 @@
     assert {"code": 200, "result": 1} == response
 
 
-<<<<<<< HEAD
-def test_redis_hset_2(setup_client):
-    response = setup_client.redis.hset(
-        "newgames", {"action": "elden", "driving": "GT7"}, REDIS_COLLECTION
-=======
 def test_redis_hset_2(get_client_instance):
     response = get_client_instance.redis.hset(
         "newgames",
         {"action": "elden", "driving": "GT7"},
         REDIS_COLLECTION
->>>>>>> 223a4736
-    )
-    # Response from platform
-    assert {"code": 200, "result": 2} == response
-
-
-<<<<<<< HEAD
-def test_redis_hmget(setup_client):
-    response = setup_client.redis.hmget(
-        "newgames", ["action", "driving"], REDIS_COLLECTION
-    )
-=======
+    )
+    # Response from platform
+    assert {"code": 200, "result": 2} == response
+
+
 def test_redis_hmget(get_client_instance):
     response = get_client_instance.redis.hmget("newgames", ["action", "driving"], REDIS_COLLECTION)
->>>>>>> 223a4736
     # Response from platform
     assert {"code": 200, "result": ["elden", "GT7"]} == response
 
 
-<<<<<<< HEAD
-def test_redis_hmset(setup_client):
-    response = setup_client.redis.hmset(
-        "world", {"land": "dog", "sea": "octopus"}, REDIS_COLLECTION
-=======
 def test_redis_hmset(get_client_instance):
     response = get_client_instance.redis.hmset(
         "world",
         {"land": "dog", "sea": "octopus"},
         REDIS_COLLECTION
->>>>>>> 223a4736
     )
     # Response from platform
     assert {"code": 200, "result": "OK"} == response
@@ -615,20 +537,13 @@
 
 def test_redis_sdiff(get_client_instance):
     # Test Setup according to Redis docs
-<<<<<<< HEAD
-    setup_client.redis.sadd("key1sdiff", ["a", "b", "c"], REDIS_COLLECTION)
-    setup_client.redis.sadd("key2sdiff", ["c"], REDIS_COLLECTION)
-    setup_client.redis.sadd("key3sdiff", ["d", "e"], REDIS_COLLECTION)
-    response = setup_client.redis.sdiff(
-        ["key1sdiff", "key2sdiff", "key3sdiff"], REDIS_COLLECTION
-=======
     get_client_instance.redis.sadd("key1sdiff", ["a", "b", "c"], REDIS_COLLECTION)
     get_client_instance.redis.sadd("key2sdiff", ["c"], REDIS_COLLECTION)
     get_client_instance.redis.sadd("key3sdiff", ["d", "e"], REDIS_COLLECTION)
     response = get_client_instance.redis.sdiff(
         ["key1sdiff", "key2sdiff", "key3sdiff"],
         REDIS_COLLECTION
->>>>>>> 223a4736
+
     )
     # Response from platform
     assert {"code": 200, "result": ["b", "a"]} == response
@@ -653,17 +568,11 @@
     assert {"code": 200, "result": ["c"]} == response
 
 
-<<<<<<< HEAD
-def test_redis_sinterstore(setup_client):
-    response = setup_client.redis.sinterstore(
-        "destinationInter", ["key11", "key22"], REDIS_COLLECTION
-=======
 def test_redis_sinterstore(get_client_instance):
     response = get_client_instance.redis.sinterstore(
         "destinationInter",
         ["key11", "key22"],
         REDIS_COLLECTION
->>>>>>> 223a4736
     )
     # Response from platform
     assert {"code": 200, "result": 1} == response
@@ -748,15 +657,10 @@
 
 def test_redis_sunionstore(get_client_instance):
     # Test Setup according to Redis docs
-<<<<<<< HEAD
-    response = setup_client.redis.sunionstore(
-        "destinationUnionStore", ["key111", "key222"], REDIS_COLLECTION
-=======
     response = get_client_instance.redis.sunionstore(
         "destinationUnionStore",
         ["key111", "key222"],
         REDIS_COLLECTION
->>>>>>> 223a4736
     )
     # Response from platform
     assert {"code": 200, "result": 5} == response
@@ -768,18 +672,12 @@
     assert {"code": 200, "result": 1} == response
 
 
-<<<<<<< HEAD
-def test_redis_zadd_2(setup_client):
-    response = setup_client.redis.zadd(
-        "testZadd2", [1, "test2"], REDIS_COLLECTION, options=["NX", "INCR"]
-=======
 def test_redis_zadd_2(get_client_instance):
     response = get_client_instance.redis.zadd(
         "testZadd2",
         [1, "test2"],
         REDIS_COLLECTION,
         options=["NX", "INCR"]
->>>>>>> 223a4736
     )
     # Response from platform
     assert {"code": 200, "result": "1"} == response
@@ -791,15 +689,8 @@
     assert {"code": 200, "result": ["test"]} == response
 
 
-<<<<<<< HEAD
-def test_redis_zrange_2(setup_client):
-    response = setup_client.redis.zrange(
-        "testZadd", 0, 1, REDIS_COLLECTION, ["WITHSCORES"]
-    )
-=======
 def test_redis_zrange_2(get_client_instance):
     response = get_client_instance.redis.zrange("testZadd", 0, 1, REDIS_COLLECTION, ["WITHSCORES"])
->>>>>>> 223a4736
     # Response from platform
     assert {"code": 200, "result": ["test", 1]} == response
 
@@ -816,15 +707,6 @@
     assert {"code": 200, "result": 1} == response
 
 
-<<<<<<< HEAD
-def test_redis_zdiff(setup_client):
-    setup_client.redis.zadd("testDiff1", [1, "one"], REDIS_COLLECTION)
-    setup_client.redis.zadd("testDiff1", [2, "two"], REDIS_COLLECTION)
-    setup_client.redis.zadd("testDiff1", [3, "three"], REDIS_COLLECTION)
-    setup_client.redis.zadd("testDiff2", [1, "one"], REDIS_COLLECTION)
-    setup_client.redis.zadd("testDiff2", [2, "two"], REDIS_COLLECTION)
-    response = setup_client.redis.zdiff(2, ["testDiff1", "testDiff2"], REDIS_COLLECTION)
-=======
 def test_redis_zdiff(get_client_instance):
     get_client_instance.redis.zadd("testDiff1", [1, "one"], REDIS_COLLECTION)
     get_client_instance.redis.zadd("testDiff1", [2, "two"], REDIS_COLLECTION)
@@ -835,23 +717,16 @@
         2,
         ["testDiff1", "testDiff2"],
         REDIS_COLLECTION)
->>>>>>> 223a4736
     # Response from platform
     assert {"code": 200, "result": ["three"]} == response
 
 
-<<<<<<< HEAD
-def test_redis_zdiff_2(setup_client):
-    response = setup_client.redis.zdiff(
-        2, ["testDiff1", "testDiff2"], REDIS_COLLECTION, with_scores=True
-=======
 def test_redis_zdiff_2(get_client_instance):
     response = get_client_instance.redis.zdiff(
         2,
         ["testDiff1", "testDiff2"],
         REDIS_COLLECTION,
         with_scores=True
->>>>>>> 223a4736
     )
     # Response from platform
     assert {"code": 200, "result": ["three", 3]} == response
@@ -882,50 +757,32 @@
     assert {"code": 200, "result": ["one", "two"]} == response
 
 
-<<<<<<< HEAD
-def test_redis_zinter_2(setup_client):
-    response = setup_client.redis.zinter(
-        2, ["zset1", "zset2"], REDIS_COLLECTION, with_scores=True
-=======
 def test_redis_zinter_2(get_client_instance):
     response = get_client_instance.redis.zinter(
         2,
         ["zset1", "zset2"],
         REDIS_COLLECTION,
         with_scores=True
->>>>>>> 223a4736
     )
     # Response from platform
     assert {"code": 200, "result": ["one", 2, "two", 4]} == response
 
 
-<<<<<<< HEAD
-def test_redis_zinterstore(setup_client):
-    response = setup_client.redis.zinterstore(
-        "zinterStore", 2, ["zset1", "zset2"], REDIS_COLLECTION
-=======
 def test_redis_zinterstore(get_client_instance):
     response = get_client_instance.redis.zinterstore(
         "zinterStore",
         2,
         ["zset1", "zset2"],
         REDIS_COLLECTION
->>>>>>> 223a4736
-    )
-    # Response from platform
-    assert {"code": 200, "result": 2} == response
-
-
-<<<<<<< HEAD
-def test_redis_zlexcount(setup_client):
-    setup_client.redis.zadd(
-        "zlexSet1", [0, "a", 0, "b", 0, "c", 0, "d", 0, "e"], REDIS_COLLECTION
-=======
+    )
+    # Response from platform
+    assert {"code": 200, "result": 2} == response
+
+
 def test_redis_zlexcount(get_client_instance):
     get_client_instance.redis.zadd(
         "zlexSet1", [0, "a", 0, "b", 0, "c", 0, "d", 0, "e"],
         REDIS_COLLECTION
->>>>>>> 223a4736
     )
     get_client_instance.redis.zadd("zlexSet1", [0, "f", 0, "g"], REDIS_COLLECTION)
     response = get_client_instance.redis.zlexcount("zlexSet1", "-", "+", REDIS_COLLECTION)
@@ -959,36 +816,16 @@
     assert 200 == response.get("code")
 
 
-<<<<<<< HEAD
-def test_redis_zrangebylex(setup_client):
-    setup_client.redis.zadd(
-        "zrangeByLexSet1",
-        [0, "a", 0, "b", 0, "c", 0, "d", 0, "e", 0, "f", 0, "g"],
-        REDIS_COLLECTION,
-    )
-    response = setup_client.redis.zrangebylex(
-        "zrangeByLexSet1", "-", "[c", REDIS_COLLECTION
-    )
-=======
 def test_redis_zrangebylex(get_client_instance):
     get_client_instance.redis.zadd(
         "zrangeByLexSet1", [0, "a", 0, "b", 0, "c", 0, "d", 0, "e", 0, "f", 0, "g"],
         REDIS_COLLECTION
     )
     response = get_client_instance.redis.zrangebylex("zrangeByLexSet1", "-", "[c", REDIS_COLLECTION)
->>>>>>> 223a4736
     # Response from platform
     assert {"code": 200, "result": ["a", "b", "c"]} == response
 
 
-<<<<<<< HEAD
-def test_redis_zrangebyscore(setup_client):
-    setup_client.redis.zadd(
-        "zrangeByScoreSet1", [1, "one", 2, "two", 3, "three"], REDIS_COLLECTION
-    )
-    response = setup_client.redis.zrangebyscore(
-        "zrangeByScoreSet1", "-inf", "+inf", REDIS_COLLECTION
-=======
 def test_redis_zrangebyscore(get_client_instance):
     get_client_instance.redis.zadd(
         "zrangeByScoreSet1",
@@ -1000,7 +837,6 @@
         "-inf",
         "+inf",
         REDIS_COLLECTION
->>>>>>> 223a4736
     )
     # Response from platform
     assert {"code": 200, "result": ["one", "two", "three"]} == response
@@ -1012,35 +848,16 @@
     assert {"code": 200, "result": 2} == response
 
 
-<<<<<<< HEAD
-def test_redis_zrem(setup_client):
-    response = setup_client.redis.zrem(
-        "zrangeByScoreSet1", ["two", "three"], REDIS_COLLECTION
-=======
 def test_redis_zrem(get_client_instance):
     response = get_client_instance.redis.zrem(
         "zrangeByScoreSet1",
         ["two", "three"],
         REDIS_COLLECTION
->>>>>>> 223a4736
-    )
-    # Response from platform
-    assert {"code": 200, "result": 2} == response
-
-
-<<<<<<< HEAD
-def test_redis_zremrangebylex(setup_client):
-    setup_client.redis.zadd(
-        "zremrangebylex", [0, "aaaaa", 0, "b", 0, "c", 0, "d", 0, "e"], REDIS_COLLECTION
-    )
-    setup_client.redis.zadd(
-        "zremrangebylex",
-        [0, "foo", 0, "zap", 0, "zip", 0, "ALPHA", 0, "alpha"],
-        REDIS_COLLECTION,
-    )
-    response = setup_client.redis.zremrangebylex(
-        "zremrangebylex", "[alpha", "[omega", REDIS_COLLECTION
-=======
+    )
+    # Response from platform
+    assert {"code": 200, "result": 2} == response
+
+
 def test_redis_zremrangebylex(get_client_instance):
     get_client_instance.redis.zadd(
         "zremrangebylex", [0, "aaaaa", 0, "b", 0, "c", 0, "d", 0, "e"],
@@ -1055,20 +872,11 @@
         "[alpha",
         "[omega",
         REDIS_COLLECTION
->>>>>>> 223a4736
     )
     # Response from platform
     assert {"code": 200, "result": 6} == response
 
 
-<<<<<<< HEAD
-def test_redis_zremrangebyrank(setup_client):
-    setup_client.redis.zadd(
-        "zremrangebyrank", [1, "one", 2, "two", 3, "three"], REDIS_COLLECTION
-    )
-    response = setup_client.redis.zremrangebyrank(
-        "zremrangebyrank", 0, 1, REDIS_COLLECTION
-=======
 def test_redis_zremrangebyrank(get_client_instance):
     get_client_instance.redis.zadd(
         "zremrangebyrank", [1, "one", 2, "two", 3, "three"],
@@ -1079,20 +887,11 @@
         0,
         1,
         REDIS_COLLECTION
->>>>>>> 223a4736
-    )
-    # Response from platform
-    assert {"code": 200, "result": 2} == response
-
-
-<<<<<<< HEAD
-def test_redis_zremrangebyscore(setup_client):
-    setup_client.redis.zadd(
-        "zremrangebyscore2", [1, "one", 2, "two", 3, "three"], REDIS_COLLECTION
-    )
-    response = setup_client.redis.zremrangebyscore(
-        "zremrangebyscore2", "-inf", "(2", REDIS_COLLECTION
-=======
+    )
+    # Response from platform
+    assert {"code": 200, "result": 2} == response
+
+
 def test_redis_zremrangebyscore(get_client_instance):
     get_client_instance.redis.zadd(
         "zremrangebyscore2", [1, "one", 2, "two", 3, "three"],
@@ -1103,39 +902,21 @@
         "-inf",
         "(2",
         REDIS_COLLECTION
->>>>>>> 223a4736
-    )
-    # Response from platform
-    assert {"code": 200, "result": 1} == response
-
-
-<<<<<<< HEAD
-def test_redis_zrevrange(setup_client):
-    setup_client.redis.zadd(
-        "zrevrange", [1, "one", 2, "two", 3, "three"], REDIS_COLLECTION
-=======
+    )
+    # Response from platform
+    assert {"code": 200, "result": 1} == response
+
+
 def test_redis_zrevrange(get_client_instance):
     get_client_instance.redis.zadd(
         "zrevrange", [1, "one", 2, "two", 3, "three"],
         REDIS_COLLECTION
->>>>>>> 223a4736
     )
     response = get_client_instance.redis.zrevrange("zrevrange", 0, -1, REDIS_COLLECTION)
     # Response from platform
     assert {"code": 200, "result": ["three", "two", "one"]} == response
 
 
-<<<<<<< HEAD
-def test_redis_zrevrangebylex(setup_client):
-    setup_client.redis.zadd(
-        "zrevrangebylex",
-        [0, "a", 0, "b", 0, "c", 0, "d", 0, "e", 0, "f", 0, "g"],
-        REDIS_COLLECTION,
-    )
-    response = setup_client.redis.zrevrangebylex(
-        "zrevrangebylex", "[c", "-", REDIS_COLLECTION
-    )
-=======
 def test_redis_zrevrangebylex(get_client_instance):
     get_client_instance.redis.zadd(
         "zrevrangebylex", [0, "a", 0, "b", 0, "c", 0, "d", 0, "e", 0, "f", 0, "g"],
@@ -1143,19 +924,10 @@
     )
     response = get_client_instance.redis.zrevrangebylex("zrevrangebylex", "[c", "-",
                                            REDIS_COLLECTION)
->>>>>>> 223a4736
     # Response from platform
     assert {"code": 200, "result": ["c", "b", "a"]} == response
 
 
-<<<<<<< HEAD
-def test_redis_zrevrangebyscore(setup_client):
-    setup_client.redis.zadd(
-        "zrevrangebyscore", [1, "one", 2, "two", 3, "three"], REDIS_COLLECTION
-    )
-    response = setup_client.redis.zrevrangebyscore(
-        "zrevrangebyscore", "+inf", "-inf", REDIS_COLLECTION
-=======
 def test_redis_zrevrangebyscore(get_client_instance):
     get_client_instance.redis.zadd(
         "zrevrangebyscore",
@@ -1167,7 +939,6 @@
         "+inf",
         "-inf",
         REDIS_COLLECTION
->>>>>>> 223a4736
     )
     # Response from platform
     assert {"code": 200, "result": ["three", "two", "one"]} == response
@@ -1194,51 +965,25 @@
     assert {"code": 200, "result": 1} == response
 
 
-<<<<<<< HEAD
-def test_redis_zunion(setup_client):
-    setup_client.redis.zadd("zunionSet1", [1, "one", 2, "two"], REDIS_COLLECTION)
-    setup_client.redis.zadd(
-        "zunionSet2", [1, "one", 2, "two", 3, "three"], REDIS_COLLECTION
-    )
-    response = setup_client.redis.zunion(
-        2, ["zunionSet1", "zunionSet2"], REDIS_COLLECTION
-    )
-=======
 def test_redis_zunion(get_client_instance):
     get_client_instance.redis.zadd("zunionSet1", [1, "one", 2, "two"], REDIS_COLLECTION)
     get_client_instance.redis.zadd("zunionSet2", [1, "one", 2, "two", 3, "three"], REDIS_COLLECTION)
     response = get_client_instance.redis.zunion(2, ["zunionSet1", "zunionSet2"], REDIS_COLLECTION)
->>>>>>> 223a4736
     # Response from platform
     assert {"code": 200, "result": ["one", "three", "two"]} == response
 
 
-<<<<<<< HEAD
-def test_redis_zunion_2(setup_client):
-    response = setup_client.redis.zunion(
-        2, ["zunionSet1", "zunionSet2"], REDIS_COLLECTION, with_scores=True
-=======
 def test_redis_zunion_2(get_client_instance):
     response = get_client_instance.redis.zunion(
         2,
         ["zunionSet1", "zunionSet2"],
         REDIS_COLLECTION,
         with_scores=True
->>>>>>> 223a4736
     )
     # Response from platform
     assert {"code": 200, "result": ["one", 2, "three", 3, "two", 4]} == response
 
 
-<<<<<<< HEAD
-def test_redis_zunionstore(setup_client):
-    setup_client.redis.zadd("zunionStoreSet1", [1, "one", 2, "two"], REDIS_COLLECTION)
-    setup_client.redis.zadd(
-        "zunionStoreSet2", [1, "one", 2, "two", 3, "three"], REDIS_COLLECTION
-    )
-    response = setup_client.redis.zunionstore(
-        "zunionDestination", 2, ["zunionStoreSet1", "zunionStoreSet2"], REDIS_COLLECTION
-=======
 def test_redis_zunionstore(get_client_instance):
     get_client_instance.redis.zadd("zunionStoreSet1", [1, "one", 2, "two"], REDIS_COLLECTION)
     get_client_instance.redis.zadd(
@@ -1251,7 +996,6 @@
         2,
         ["zunionStoreSet1", "zunionStoreSet2"],
         REDIS_COLLECTION
->>>>>>> 223a4736
     )
     # Response from platform
     assert {"code": 200, "result": 3} == response
@@ -1437,4 +1181,4 @@
 def test_delete_redis_collection(get_client_instance):
     response = get_client_instance.delete_collection(REDIS_COLLECTION)
     # Response from platform
-    assert response is True+    assert response is True
