from tests.helpers import generate_col_name


def test_create_collection_endpoint(client, tst_fabric_name):
    collection_name = generate_col_name()
    client._tenant.useFabric(tst_fabric_name)
    col = client.create_collection(collection_name)
    assert repr(col) == "<StandardCollection {}>".format(col.name)
    assert col.tenant_name == client._tenant.name
    assert col.name.startswith("test_collection") is True

def test_collection_truncate(sys_fabric, col):
    assert sys_fabric.collection(col.name).truncate() is True


def test_collection_doc_count(col, docs):
    col.insert_many(docs)
    assert col.count() == len(docs)


<<<<<<< HEAD
def test_collection_has_doc(sys_fabric, col, docs):
    doc_id = col.name + "/" + "foo"
    col.insert({"_id": doc_id})
    assert sys_fabric.collection(col.name).has(doc_id) is True
=======
def test_collection_has_doc(sys_fabric, col):
    doc_id = col.name + '/' + 'foo'
    col.insert({'_id': doc_id})
    assert sys_fabric.collection(col.name).has(doc_id) == True
>>>>>>> 223a4736


def test_collection_export(col, docs):
    col.insert_many(docs)
    cursor = col.export()
    assert cursor == docs

    cursor = col.export(offset=2)
    assert len(cursor) == (len(docs) - 2)

    cursor = col.export(limit=2)
    assert len(cursor) == 2


<<<<<<< HEAD
def test_collection_indexes(col):
    fields = ["lat", "lng"]
=======
def test_collection_indexes(client, tst_fabric_name):
    collection_name = generate_col_name()
    client._tenant.useFabric(tst_fabric_name)
    col = client.create_collection(collection_name)
    fields = ['lat', 'lng']
>>>>>>> 223a4736
    geo_index = col.add_geo_index(fields=fields)
    assert geo_index["fields"] == fields
    assert geo_index["type"] == "geo"
    assert col.delete_index(geo_index["name"]) is True

    fields = ["value"]
    hash_index = col.add_hash_index(fields=fields)
    assert hash_index["fields"] == fields
    assert hash_index["type"] == "hash"
    assert col.delete_index(hash_index["name"]) is True

    fields = ["text"]
    fulltext_index = col.add_fulltext_index(fields=fields, min_length=10)
    assert fulltext_index["fields"] == fields
    assert fulltext_index["type"] == "fulltext"
    assert fulltext_index["min_length"] == 10
    assert col.delete_index(fulltext_index["name"]) is True

    fields = ["to_skip"]
    skiplist_index = col.add_skiplist_index(fields=fields)
    assert skiplist_index["fields"] == fields
    assert skiplist_index["type"] == "skiplist"
    assert col.delete_index(skiplist_index["name"]) is True

    fields = ["key"]
    persistent_index = col.add_persistent_index(fields=fields)
    assert persistent_index["fields"] == fields
    assert persistent_index["type"] == "persistent"
    assert col.delete_index(persistent_index["name"]) is True

    fields = ["ttl"]
    ttl_index = col.add_ttl_index(fields=fields, expireAfter=60000)
    assert ttl_index["fields"] == fields
    assert ttl_index["type"] == "ttl"
    assert col.delete_index(ttl_index["name"]) is True


def test_delete_collection_endpoint(client, tst_fabric_name):
    collection_name = generate_col_name()
    client._tenant.useFabric(tst_fabric_name)
    client.create_collection(collection_name)
    assert client.delete_collection(collection_name) is True


def test_has_collection_endpoint(client, tst_fabric_name):
    collection_name = generate_col_name()
    client._tenant.useFabric(tst_fabric_name)
    client.create_collection(collection_name)
    assert True is client.has_collection(collection_name)
    assert False is client.has_collection(generate_col_name())


def test_collection_figures(client, tst_fabric_name):
    collection_name = generate_col_name()
<<<<<<< HEAD
    col = client.create_collection(collection_name, key_generator="autoincrement")
    fab = client._tenant.useFabric("_system")
=======
    fab = client._tenant.useFabric(tst_fabric_name)
    col = client.create_collection(collection_name, key_generator='autoincrement')
>>>>>>> 223a4736
    get_col_properties = fab.collection_figures(collection_name=col.name)
    if col.context != "transaction":
        assert "id" in get_col_properties
    assert get_col_properties["name"] == col.name
    assert get_col_properties["waitForSync"] is False
    assert get_col_properties["isSystem"] is False
    assert get_col_properties["keyOptions"]["type"] == "autoincrement"
    assert get_col_properties["keyOptions"]["allowUserKeys"] is True
    assert get_col_properties["keyOptions"]["increment"] == 1
    assert get_col_properties["keyOptions"]["offset"] == 0<|MERGE_RESOLUTION|>--- conflicted
+++ resolved
@@ -18,17 +18,10 @@
     assert col.count() == len(docs)
 
 
-<<<<<<< HEAD
 def test_collection_has_doc(sys_fabric, col, docs):
     doc_id = col.name + "/" + "foo"
     col.insert({"_id": doc_id})
     assert sys_fabric.collection(col.name).has(doc_id) is True
-=======
-def test_collection_has_doc(sys_fabric, col):
-    doc_id = col.name + '/' + 'foo'
-    col.insert({'_id': doc_id})
-    assert sys_fabric.collection(col.name).has(doc_id) == True
->>>>>>> 223a4736
 
 
 def test_collection_export(col, docs):
@@ -43,16 +36,12 @@
     assert len(cursor) == 2
 
 
-<<<<<<< HEAD
-def test_collection_indexes(col):
-    fields = ["lat", "lng"]
-=======
 def test_collection_indexes(client, tst_fabric_name):
     collection_name = generate_col_name()
     client._tenant.useFabric(tst_fabric_name)
     col = client.create_collection(collection_name)
     fields = ['lat', 'lng']
->>>>>>> 223a4736
+
     geo_index = col.add_geo_index(fields=fields)
     assert geo_index["fields"] == fields
     assert geo_index["type"] == "geo"
@@ -107,13 +96,8 @@
 
 def test_collection_figures(client, tst_fabric_name):
     collection_name = generate_col_name()
-<<<<<<< HEAD
-    col = client.create_collection(collection_name, key_generator="autoincrement")
-    fab = client._tenant.useFabric("_system")
-=======
     fab = client._tenant.useFabric(tst_fabric_name)
     col = client.create_collection(collection_name, key_generator='autoincrement')
->>>>>>> 223a4736
     get_col_properties = fab.collection_figures(collection_name=col.name)
     if col.context != "transaction":
         assert "id" in get_col_properties
