--- conflicted
+++ resolved
@@ -6,25 +6,15 @@
     SearchCollectionSetError,
     SearchError,
     ViewCreateError,
-<<<<<<< HEAD
-=======
     ViewGetError,
     ViewRenameError,
->>>>>>> 223a4736
     ViewDeleteError,
     ViewGetError,
     ViewGetPropertiesError,
     ViewRenameError,
     ViewUpdatePropertiesError,
-<<<<<<< HEAD
-=======
     AnalyzerListError,
     AnalyzerGetDefinitionError,
-)
-from tests.helpers import (
-    assert_raises,
-    extract
->>>>>>> 223a4736
 )
 from tests.helpers import assert_raises, extract
 
