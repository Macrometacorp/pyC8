--- conflicted
+++ resolved
@@ -12,20 +12,7 @@
 from tests.helpers import assert_raises, extract, generate_col_name
 
 
-<<<<<<< HEAD
-def test_collection_attributes(client, col, sys_fabric):
-    assert col.context in ['default', 'async', 'batch', 'transaction']
-    assert col.tenant_name == client._tenant.name
-    fabric = client._tenant.useFabric(sys_fabric.name);
-    assert col.fabric_name == fabric.name
-    assert col.name.startswith('test_collection') == True
-    assert repr(col) == f'<StandardCollection {col.name}>'
 
-
-def test_collection_misc_methods(col, sys_fabric, client):
-    # Test get properties
-    get_col_properties = sys_fabric.collection_figures(collection_name=col.name)
-=======
 def test_collection_attributes(client, col, tst_fabric):
     assert col.context in ['default', 'async', 'batch', 'transaction']
     assert col.tenant_name == client._tenant.name
@@ -37,29 +24,23 @@
 def test_collection_misc_methods(col, tst_fabric, client):
     # Test get properties
     get_col_properties = tst_fabric.collection_figures(collection_name=col.name)
->>>>>>> f378bc25
+
 
     assert get_col_properties['name'] == col.name
     assert get_col_properties['isSystem'] is False
 
     # Test get properties with bad collection
     with assert_raises(CollectionPropertiesError) or assert_raises(Exception) as err:
-<<<<<<< HEAD
-        sys_fabric.collection_figures(collection_name=generate_col_name())
-=======
         tst_fabric.collection_figures(collection_name=generate_col_name())
->>>>>>> f378bc25
     assert err.value.error_code == 1203
     #
     # # Test configure properties
     prev_sync = get_col_properties['waitForSync']
     prev_has_stream = get_col_properties['hasStream']
     #
-<<<<<<< HEAD
-    properties = sys_fabric.update_collection_properties(
-=======
+
     properties = tst_fabric.update_collection_properties(
->>>>>>> f378bc25
+
         collection_name=col.name,
         has_stream=True,
         wait_for_sync=True
@@ -69,11 +50,9 @@
     assert properties['waitForSync'] is not prev_sync
     assert properties['hasStream'] is not prev_has_stream
     #
-<<<<<<< HEAD
-    properties = sys_fabric.update_collection_properties(
-=======
+
     properties = tst_fabric.update_collection_properties(
->>>>>>> f378bc25
+
         collection_name=col.name,
         wait_for_sync=False
     )
@@ -85,20 +64,16 @@
     #
     # Test configure properties with bad collection
     with assert_raises(CollectionPropertiesError) as err:
-<<<<<<< HEAD
-        sys_fabric.update_collection_properties(collection_name=generate_col_name(), wait_for_sync=True)
-=======
+
         tst_fabric.update_collection_properties(collection_name=generate_col_name(), wait_for_sync=True)
->>>>>>> f378bc25
+
     assert err.value.error_code == 1203
     #
     # Test preconditions
     doc_id = col.name + '/' + 'foo'
-<<<<<<< HEAD
-    sys_fabric.collection(col.name).insert({'_id': doc_id})
-=======
+
     tst_fabric.collection(col.name).insert({'_id': doc_id})
->>>>>>> f378bc25
+
     assert len(col) == 1
     #
     # Test truncate collection
@@ -173,4 +148,4 @@
     with assert_raises(CollectionDeleteError) as err:
         sys_fabric.delete_collection(col_name)
     assert err.value.error_code == 1203
-    assert sys_fabric.delete_collection(col_name, ignore_missing=True) is False+    assert sys_fabric.delete_collection(col_name, ignore_missing=True) is False
