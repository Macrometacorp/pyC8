--- conflicted
+++ resolved
@@ -1,11 +1,9 @@
 from __future__ import absolute_import, unicode_literals
 
 import base64
-<<<<<<< HEAD
 import json
 import threading
-=======
->>>>>>> 223a4736
+
 
 from c8.exceptions import (
     StreamConnectionError,
@@ -32,35 +30,6 @@
 
     assert stream.set_message_expiry_stream(stream_2, 3600) is True
 
-<<<<<<< HEAD
-    def create_subscriber():
-        subscriber = stream.subscribe(
-            stream_name_1,
-            local=False,
-            subscription_name="topic_1",
-            consumer_type=stream.CONSUMER_TYPES.EXCLUSIVE,
-        )
-
-        for i in range(10):
-            m1 = json.loads(subscriber.recv())
-            msg1 = base64.b64decode(m1["payload"]).decode("utf-8")
-            msg = "Hello from  user--" + "(" + str(i) + ")"
-            assert msg1 == msg
-            subscriber.send(
-                json.dumps({"messageId": m1["messageId"]})
-            )  # Acknowledge the received msg.
-        subscriber.close()
-
-    subscriber_thread = threading.Thread(target=create_subscriber)
-    subscriber_thread.start()
-
-    stream = tst_fabric.stream()
-    producer = stream.create_producer(stream_name_1)
-
-    for i in range(10):
-        msg = "Hello from  user--" + "(" + str(i) + ")"
-        producer.send(msg)
-=======
     # Create subscriber
     subscriber = stream.subscribe(stream_name_1, local=False, subscription_name="topic_1")
     # Producer publishing message
@@ -75,7 +44,6 @@
     assert msg1 == msg
     subscriber.send(json.dumps({'messageId': m1['messageId']}))#Acknowledge the received msg.
 
->>>>>>> 223a4736
     producer.close()
     subscriber.close()
 
@@ -97,32 +65,14 @@
     m1 = json.loads(subscriber_2.recv())
     msg1 = base64.b64decode(m1["payload"]).decode("utf-8")
     assert msg1 == "Hello World"
-<<<<<<< HEAD
-    subscriber_2.send(
-        json.dumps({"messageId": m1["messageId"]})
-    )  # Acknowledge the received msg.
 
-    resp = stream.get_stream_subscriptions(stream_name_1)
-    assert resp == ["topic_1", "topic_2"]
-
-    stream.get_stream_backlog(stream_name_1)
-    assert stream.clear_streams_backlog() == "OK"
-    assert stream.clear_stream_backlog("topic_1") == "OK"
-    stream.get_stream_stats(stream_name_1)
-
-    subscriber_2.close()
-    reader.close()
-
-    assert stream.unsubscribe(subscription="topic_2") == "OK"
-    assert stream.delete_stream_subscription(stream_1, "topic_1") == "OK"
-=======
     subscriber_2.send(json.dumps({'messageId': m1['messageId']}))#Acknowledge the received msg.
     subscriber_2.close()
     reader.close()
  
     assert stream.unsubscribe(subscription="topic_2") == 'OK'
     assert stream.delete_stream_subscription(stream_1, "topic_1") == 'OK'
->>>>>>> 223a4736
+
 
     assert tst_fabric.delete_stream(stream_1) is True
     assert tst_fabric.delete_stream(stream_2) is True
