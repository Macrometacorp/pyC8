--- conflicted
+++ resolved
@@ -70,14 +70,8 @@
 
     with assert_raises(CreateCollectionError):
         client.create_collection_kv(bad_col_name)
-<<<<<<< HEAD
-    assert err.value.http_code == 401
-
-    with assert_raises(ListCollections) as err:
-=======
-    
+        
     with assert_raises(ListCollections):
->>>>>>> 223a4736
         client.has_collection_kv(bad_col_name)
 
     with assert_raises(ListCollections):
